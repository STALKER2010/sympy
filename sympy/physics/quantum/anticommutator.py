--- conflicted
+++ resolved
@@ -74,21 +74,11 @@
     """
     is_commutative = False
 
-<<<<<<< HEAD
-    is_commutative = False
-
-    def __new__(cls, A, B, **old_assumptions):
-        r = cls.eval(A, B)
-        if r is not None:
-            return r
-        obj = Expr.__new__(cls, A, B, **old_assumptions)
-=======
     def __new__(cls, A, B):
         r = cls.eval(A, B)
         if r is not None:
             return r
         obj = Expr.__new__(cls, A, B)
->>>>>>> 4f9af087
         return obj
 
     @classmethod
