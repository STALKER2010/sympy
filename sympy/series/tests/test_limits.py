from itertools import product as cartes

from sympy import (
    limit, exp, oo, log, sqrt, Limit, sin, floor, cos, ceiling,
    atan, gamma, Symbol, S, pi, Integral, Rational, I, EulerGamma,
    tan, cot, integrate, Sum, sign, Function, subfactorial, symbols,
    binomial, simplify, frac, Float)

from sympy.calculus.util import AccumBounds
from sympy.core.add import Add
from sympy.core.mul import Mul
from sympy.series.limits import heuristics
from sympy.series.order import Order
from sympy.utilities.pytest import XFAIL, raises
from sympy.core.numbers import GoldenRatio
from sympy.functions.combinatorial.numbers import fibonacci

from sympy.abc import x, y, z, k
n = Symbol('n', integer=True, positive=True)


def test_basic1():
    assert limit(x, x, oo) == oo
    assert limit(x, x, -oo) == -oo
    assert limit(-x, x, oo) == -oo
    assert limit(x**2, x, -oo) == oo
    assert limit(-x**2, x, oo) == -oo
    assert limit(x*log(x), x, 0, dir="+") == 0
    assert limit(1/x, x, oo) == 0
    assert limit(exp(x), x, oo) == oo
    assert limit(-exp(x), x, oo) == -oo
    assert limit(exp(x)/x, x, oo) == oo
    assert limit(1/x - exp(-x), x, oo) == 0
    assert limit(x + 1/x, x, oo) == oo
    assert limit(x - x**2, x, oo) == -oo
    assert limit((1 + x)**(1 + sqrt(2)), x, 0) == 1
    assert limit((1 + x)**oo, x, 0,dir='+') == oo
    assert limit((1 + x)**oo, x, 0, dir='-') == 0
    assert limit((1 + x + y)**oo, x, 0, dir='-') == (1 + y)**(oo)
    assert limit(y/x/log(x), x, 0,dir='+') == -oo*sign(y)
    assert limit(cos(x + y)/x, x, 0,dir='+') == sign(cos(y))*oo
    assert limit(gamma(1/x + 3), x, oo,dir='+') == 2
    assert limit(S.NaN, x, -oo) == S.NaN
    assert limit(Order(2)*x, x, S.NaN) == S.NaN
    assert limit(1/(x - 1), x, 1, dir="+") == oo
    assert limit(1/(x - 1), x, 1, dir="-") == -oo
    assert limit(1/(5 - x)**3, x, 5, dir="+") == -oo
    assert limit(1/(5 - x)**3, x, 5, dir="-") == oo
    assert limit(1/sin(x), x, pi, dir="+") == -oo
    assert limit(1/sin(x), x, pi, dir="-") == oo
    assert limit(1/cos(x), x, pi/2, dir="+") == -oo
    assert limit(1/cos(x), x, pi/2, dir="-") == oo
    assert limit(1/tan(x**3), x, (2*pi)**(S(1)/3), dir="+") == oo
    assert limit(1/tan(x**3), x, (2*pi)**(S(1)/3), dir="-") == -oo
    assert limit(1/cot(x)**3, x, (3*pi/2), dir="+") == -oo
    assert limit(1/cot(x)**3, x, (3*pi/2), dir="-") == oo

    #test bi-directional limits
    assert limit(sin(x)/x, x, 0,dir="+-") == 1
    assert limit(x**2,x,0,dir="+-") == 0
    assert limit(1/x**2,x,0,dir="+-") == oo

    #test failing bi-directional limits
    try:
        assert limit(1/x,x,0,dir="+-") is None
    except ValueError:
        assert True
    assert limit(1/x,x,0,dir="+-",exc=False) is None
    # approaching 0
    # from dir="+"
    assert limit(1 + 1/x, x, 0,dir='+') == oo
    # from dir='-'
    # Add
    assert limit(1 + 1/x, x, 0, dir='-') == -oo
    # Pow
    assert limit(x**(-2), x, 0, dir='-') == oo
    assert limit(x**(-3), x, 0, dir='-') == -oo
    assert limit(1/sqrt(x), x, 0, dir='-') == (-oo)*I
    assert limit(x**2, x, 0, dir='-') == 0
    assert limit(sqrt(x), x, 0, dir='-') == 0
    assert limit(x**-pi, x, 0, dir='-') == oo*sign((-1)**(-pi))
    assert limit((1 + cos(x))**oo, x, 0) == oo


def test_basic2():
    assert limit(x**x, x, 0, dir="+") == 1
    assert limit((exp(x) - 1)/x, x, 0) == 1
    assert limit(1 + 1/x, x, oo) == 1
    assert limit(-exp(1/x), x, oo) == -1
    assert limit(x + exp(-x), x, oo) == oo
    assert limit(x + exp(-x**2), x, oo) == oo
    assert limit(x + exp(-exp(x)), x, oo) == oo
    assert limit(13 + 1/x - exp(-x), x, oo) == 13

def test_basic3():
    assert limit(1/x, x, 0, dir="+") == oo
    assert limit(1/x, x, 0, dir="-") == -oo


def test_basic4():
    assert limit(2*x + y*x, x, 0) == 0
    assert limit(2*x + y*x, x, 1) == 2 + y
    assert limit(2*x**8 + y*x**(-3), x, -2) == 512 - y/8
    assert limit(sqrt(x + 1) - sqrt(x), x, oo) == 0
    assert integrate(1/(x**3 + 1), (x, 0, oo)) == 2*pi*sqrt(3)/9


def test_basic5():
    class my(Function):
        @classmethod
        def eval(cls, arg):
            if arg is S.Infinity:
                return S.NaN
    assert limit(my(x), x, oo) == Limit(my(x), x, oo)

def test_issue_3885():
    assert limit(x*y + x*z, z, 2) == x*y + 2*x

def test_issue_10382():
    n = Symbol('n', integer=True)
    assert limit(fibonacci(n+1)/fibonacci(n), n, oo) == S.GoldenRatio


def test_Limit():
    assert Limit(sin(x)/x, x, 0) != 1
    assert Limit(sin(x)/x, x, 0).doit() == 1


def test_floor():
    assert limit(floor(x), x, -2, "+") == -2
    assert limit(floor(x), x, -2, "-") == -3
    assert limit(floor(x), x, -1, "+") == -1
    assert limit(floor(x), x, -1, "-") == -2
    assert limit(floor(x), x, 0, "+") == 0
    assert limit(floor(x), x, 0, "-") == -1
    assert limit(floor(x), x, 1, "+") == 1
    assert limit(floor(x), x, 1, "-") == 0
    assert limit(floor(x), x, 2, "+") == 2
    assert limit(floor(x), x, 2, "-") == 1
    assert limit(floor(x), x, 248, "+") == 248
    assert limit(floor(x), x, 248, "-") == 247


def test_floor_requires_robust_assumptions():
    assert limit(floor(sin(x)), x, 0, "+") == 0
    assert limit(floor(sin(x)), x, 0, "-") == -1
    assert limit(floor(cos(x)), x, 0, "+") == 0
    assert limit(floor(cos(x)), x, 0, "-") == 0
    assert limit(floor(5 + sin(x)), x, 0, "+") == 5
    assert limit(floor(5 + sin(x)), x, 0, "-") == 4
    assert limit(floor(5 + cos(x)), x, 0, "+") == 5
    assert limit(floor(5 + cos(x)), x, 0, "-") == 5


def test_ceiling():
    assert limit(ceiling(x), x, -2, "+") == -1
    assert limit(ceiling(x), x, -2, "-") == -2
    assert limit(ceiling(x), x, -1, "+") == 0
    assert limit(ceiling(x), x, -1, "-") == -1
    assert limit(ceiling(x), x, 0, "+") == 1
    assert limit(ceiling(x), x, 0, "-") == 0
    assert limit(ceiling(x), x, 1, "+") == 2
    assert limit(ceiling(x), x, 1, "-") == 1
    assert limit(ceiling(x), x, 2, "+") == 3
    assert limit(ceiling(x), x, 2, "-") == 2
    assert limit(ceiling(x), x, 248, "+") == 249
    assert limit(ceiling(x), x, 248, "-") == 248


def test_ceiling_requires_robust_assumptions():
    assert limit(ceiling(sin(x)), x, 0, "+") == 1
    assert limit(ceiling(sin(x)), x, 0, "-") == 0
    assert limit(ceiling(cos(x)), x, 0, "+") == 1
    assert limit(ceiling(cos(x)), x, 0, "-") == 1
    assert limit(ceiling(5 + sin(x)), x, 0, "+") == 6
    assert limit(ceiling(5 + sin(x)), x, 0, "-") == 5
    assert limit(ceiling(5 + cos(x)), x, 0, "+") == 6
    assert limit(ceiling(5 + cos(x)), x, 0, "-") == 6


def test_atan():
    x = Symbol("x", real=True)
    assert limit(atan(x)*sin(1/x), x, 0) == 0
    assert limit(atan(x) + sqrt(x + 1) - sqrt(x), x, oo) == pi/2


def test_abs():
    assert limit(abs(x), x, 0) == 0
    assert limit(abs(sin(x)), x, 0) == 0
    assert limit(abs(cos(x)), x, 0) == 1
    assert limit(abs(sin(x + 1)), x, 0) == sin(1)


def test_heuristic():
    x = Symbol("x", real=True)
    assert heuristics(sin(1/x) + atan(x), x, 0, '+') == AccumBounds(-1, 1)
    assert limit(log(2 + sqrt(atan(x))*sqrt(sin(1/x))), x, 0) == log(2)


def test_issue_3871():
    z = Symbol("z", positive=True)
    f = -1/z*exp(-z*x)
    assert limit(f, x, oo) == 0
    assert f.limit(x, oo) == 0


def test_exponential():
    n = Symbol('n')
    x = Symbol('x', real=True)
    assert limit((1 + x/n)**n, n, oo) == exp(x)
    assert limit((1 + x/(2*n))**n, n, oo) == exp(x/2)
    assert limit((1 + x/(2*n + 1))**n, n, oo) == exp(x/2)
    assert limit(((x - 1)/(x + 1))**x, x, oo) == exp(-2)
    assert limit(1 + (1 + 1/x)**x, x, oo) == 1 + S.Exp1


@XFAIL
def test_exponential2():
    n = Symbol('n')
    assert limit((1 + x/(n + sin(n)))**n, n, oo) == exp(x)


def test_doit():
    f = Integral(2 * x, x)
    l = Limit(f, x, oo)
    assert l.doit() == oo


def test_AccumBounds():
    assert limit(sin(k) - sin(k + 1), k, oo) == AccumBounds(-2, 2)
    assert limit(cos(k) - cos(k + 1) + 1, k, oo) == AccumBounds(-1, 3)

    # not the exact bound
    assert limit(sin(k) - sin(k)*cos(k), k, oo) == AccumBounds(-2, 2)

    # test for issue #9934
    t1 = Mul(S(1)/2, 1/(-1 + cos(1)), Add(AccumBounds(-3, 1), cos(1)))
    assert limit(simplify(Sum(cos(n).rewrite(exp), (n, 0, k)).doit().rewrite(sin)), k, oo) == t1

    t2 = Mul(S(1)/2, Add(AccumBounds(-2, 2), sin(1)), 1/(-cos(1) + 1))
    assert limit(simplify(Sum(sin(n).rewrite(exp), (n, 0, k)).doit().rewrite(sin)), k, oo) == t2

    assert limit(frac(x)**x, x, oo) == AccumBounds(0, oo)
    assert limit(((sin(x) + 1)/2)**x, x, oo) == AccumBounds(0, oo)
    # Possible improvement: AccumBounds(0, 1)


@XFAIL
def test_doit2():
    f = Integral(2 * x, x)
    l = Limit(f, x, oo)
    # limit() breaks on the contained Integral.
    assert l.doit(deep=False) == l


def test_issue_3792():
    assert limit((1 - cos(x))/x**2, x, S(1)/2) == 4 - 4*cos(S(1)/2)
    assert limit(sin(sin(x + 1) + 1), x, 0) == sin(1 + sin(1))
    assert limit(abs(sin(x + 1) + 1), x, 0) == 1 + sin(1)


def test_issue_4090():
    assert limit(1/(x + 3), x, 2) == S(1)/5
    assert limit(1/(x + pi), x, 2) == S(1)/(2 + pi)
    assert limit(log(x)/(x**2 + 3), x, 2) == log(2)/7
    assert limit(log(x)/(x**2 + pi), x, 2) == log(2)/(4 + pi)


def test_issue_4547():
    assert limit(cot(x), x, 0, dir='+') == oo
    assert limit(cot(x), x, pi/2, dir='+') == 0


def test_issue_5164():
    assert limit(x**0.5, x, oo) == oo**0.5 == oo
    assert limit(x**0.5, x, 16) == S(16)**0.5
    assert limit(x**0.5, x, 0) == 0
    assert limit(x**(-0.5), x, oo) == 0
    assert limit(x**(-0.5), x, 4) == S(4)**(-0.5)


def test_issue_5183():
    # using list(...) so py.test can recalculate values
    tests = list(cartes([x, -x],
                        [-1, 1],
                        [2, 3, Rational(1, 2), Rational(2, 3)],
                        ['-', '+']))
    results = (oo, oo, -oo, oo, -oo*I, oo, -oo*(-1)**Rational(1, 3), oo,
               0, 0, 0, 0, 0, 0, 0, 0,
               oo, oo, oo, -oo, oo, -oo*I, oo, -oo*(-1)**Rational(1, 3),
               0, 0, 0, 0, 0, 0, 0, 0)
    assert len(tests) == len(results)
    for i, (args, res) in enumerate(zip(tests, results)):
        y, s, e, d = args
        eq = y**(s*e)
        try:
            assert limit(eq, x, 0, dir=d) == res
        except AssertionError:
            if 0:  # change to 1 if you want to see the failing tests
                print()
                print(i, res, eq, d, limit(eq, x, 0, dir=d))
            else:
                assert None


def test_issue_5184():
    assert limit(sin(x)/x, x, oo) == 0
    assert limit(atan(x), x, oo) == pi/2
    assert limit(gamma(x), x, oo) == oo
    assert limit(cos(x)/x, x, oo) == 0
    assert limit(gamma(x), x, Rational(1, 2)) == sqrt(pi)

    r = Symbol('r', real=True, finite=True)
    assert limit(r*sin(1/r), r, 0) == 0


def test_issue_5229():
    assert limit((1 + y)**(1/y) - S.Exp1, y, 0) == 0


def test_issue_4546():
    # using list(...) so py.test can recalculate values
    tests = list(cartes([cot, tan],
                        [-pi/2, 0, pi/2, pi, 3*pi/2],
                        ['-', '+']))
    results = (0, 0, -oo, oo, 0, 0, -oo, oo, 0, 0,
               oo, -oo, 0, 0, oo, -oo, 0, 0, oo, -oo)
    assert len(tests) == len(results)
    for i, (args, res) in enumerate(zip(tests, results)):
        f, l, d = args
        eq = f(x)
        try:
            assert limit(eq, x, l, dir=d) == res
        except AssertionError:
            if 0:  # change to 1 if you want to see the failing tests
                print()
                print(i, res, eq, l, d, limit(eq, x, l, dir=d))
            else:
                assert None


def test_issue_3934():
    assert limit((1 + x**log(3))**(1/x), x, 0) == 1
    assert limit((5**(1/x) + 3**(1/x))**x, x, 0) == 5


def test_calculate_series():
    # needs gruntz calculate_series to go to n = 32
    assert limit(x**(S(77)/3)/(1 + x**(S(77)/3)), x, oo) == 1
    # needs gruntz calculate_series to go to n = 128
    assert limit(x**101.1/(1 + x**101.1), x, oo) == 1


def test_issue_5955():
    assert limit((x**16)/(1 + x**16), x, oo) == 1
    assert limit((x**100)/(1 + x**100), x, oo) == 1
    assert limit((x**1885)/(1 + x**1885), x, oo) == 1
    assert limit((x**1000/((x + 1)**1000 + exp(-x))), x, oo) == 1


def test_newissue():
    assert limit(exp(1/sin(x))/exp(cot(x)), x, 0) == 1


def test_extended_real_line():
    assert limit(x - oo, x, oo) == -oo
    assert limit(oo - x, x, -oo) == oo
    assert limit(x**2/(x - 5) - oo, x, oo) == -oo
    assert limit(1/(x + sin(x)) - oo, x, 0) == -oo
    assert limit(oo/x, x, oo) == oo
    assert limit(x - oo + 1/x, x, oo) == -oo
    assert limit(x - oo + 1/x, x, 0) == -oo


@XFAIL
def test_order_oo():
    x = Symbol('x', positive=True, finite=True)
    assert Order(x)*oo != Order(1, x)
    assert limit(oo/(x**2 - 4), x, oo) == oo


def test_issue_5436():
    raises(NotImplementedError, lambda: limit(exp(x*y), x, oo))
    raises(NotImplementedError, lambda: limit(exp(-x*y), x, oo))


def test_Limit_dir():
    raises(TypeError, lambda: Limit(x, x, 0, dir=0))
    raises(ValueError, lambda: Limit(x, x, 0, dir='0'))


def test_polynomial():
    assert limit((x + 1)**1000/((x + 1)**1000 + 1), x, oo) == 1
    assert limit((x + 1)**1000/((x + 1)**1000 + 1), x, -oo) == 1


def test_rational():
    assert limit(1/y - (1/(y + x) + x/(y + x)/y)/z, x, oo) == (z - 1)/(y*z)
    assert limit(1/y - (1/(y + x) + x/(y + x)/y)/z, x, -oo) == (z - 1)/(y*z)


def test_issue_5740():
    assert limit(log(x)*z - log(2*x)*y, x, 0) == oo*sign(y - z)


def test_issue_6366():
    n = Symbol('n', integer=True, positive=True)
    r = (n + 1)*x**(n + 1)/(x**(n + 1) - 1) - x/(x - 1)
    assert limit(r, x, 1).simplify() == n/2


def test_factorial():
    from sympy import factorial, E
    f = factorial(x)
    assert limit(f, x, oo) == oo
    assert limit(x/f, x, oo) == 0
    # see Stirling's approximation:
    # http://en.wikipedia.org/wiki/Stirling's_approximation
    assert limit(f/(sqrt(2*pi*x)*(x/E)**x), x, oo) == 1
    assert limit(f, x, -oo) == factorial(-oo)
    assert limit(f, x, x**2) == factorial(x**2)
    assert limit(f, x, -x**2) == factorial(-x**2)


def test_issue_6560():
    e = (5*x**3/4 - 3*x/4 + (y*(3*x**2/2 - S(1)/2) +
                             35*x**4/8 - 15*x**2/4 + S(3)/8)/(2*(y + 1)))
    assert limit(e, y, oo) == (5*x**3 + 3*x**2 - 3*x - 1)/4


def test_issue_5172():
    n = Symbol('n')
    r = Symbol('r', positive=True)
    c = Symbol('c')
    p = Symbol('p', positive=True)
    m = Symbol('m', negative=True)
    expr = ((2*n*(n - r + 1)/(n + r*(n - r + 1)))**c +
            (r - 1)*(n*(n - r + 2)/(n + r*(n - r + 1)))**c - n)/(n**c - n)
    expr = expr.subs(c, c + 1)
    raises(NotImplementedError, lambda: limit(expr, n, oo))
    assert limit(expr.subs(c, m), n, oo) == 1
    assert limit(expr.subs(c, p), n, oo).simplify() == \
        (2**(p + 1) + r - 1)/(r + 1)**(p + 1)


def test_issue_7088():
    a = Symbol('a')
    assert limit(sqrt(x/(x + a)), x, oo) == 1


def test_issue_6364():
    a = Symbol('a')
    e = z/(1 - sqrt(1 + z)*sin(a)**2 - sqrt(1 - z)*cos(a)**2)
    assert limit(e, z, 0).simplify() == 2/cos(2*a)


def test_issue_4099():
    a = Symbol('a')
    assert limit(a/x, x, 0) == oo*sign(a)
    assert limit(-a/x, x, 0) == -oo*sign(a)
    assert limit(-a*x, x, oo) == -oo*sign(a)
    assert limit(a*x, x, oo) == oo*sign(a)


def test_issue_4503():
    dx = Symbol('dx')
    assert limit((sqrt(1 + exp(x + dx)) - sqrt(1 + exp(x)))/dx, dx, 0) == \
        exp(x)/(2*sqrt(exp(x) + 1))


def test_issue_8730():
    assert limit(subfactorial(x), x, oo) == oo


def test_issue_10801():
    # make sure limits work with binomial
    assert limit(16**k / (k * binomial(2*k, k)**2), k, oo) == pi


def test_issue_9205():
    x, y, a = symbols('x, y, a')
    assert Limit(x, x, a).free_symbols == {a}
    assert Limit(x, x, a, '-').free_symbols == {a}
    assert Limit(x + y, x + y, a).free_symbols == {a}
    assert Limit(-x**2 + y, x**2, a).free_symbols == {y, a}


def test_limit_seq():
    assert limit(Sum(1/x, (x, 1, y)) - log(y), y, oo) == EulerGamma
    assert limit(Sum(1/x, (x, 1, y)) - 1/y, y, oo) == S.Infinity
    assert (limit(binomial(2*x, x) / Sum(binomial(2*y, y), (y, 1, x)), x, oo) ==
            S(3) / 4)
    assert (limit(Sum(y**2 * Sum(2**z/z, (z, 1, y)), (y, 1, x)) /
                  (2**x*x), x, oo) == 4)


def test_issue_11879():
    assert simplify(limit(((x+y)**n-x**n)/y, y, 0)) == n*x**(n-1)


def test_limit_with_Float():
    k = symbols("k")
    assert limit(1.0 ** k, k, oo) == 1
    assert limit(0.3*1.0**k, k, oo) == Float(0.3)

<<<<<<< HEAD

def test_issue_10610():
    assert limit(3**x*3**(-x - 1)*(x + 1)**2/x**2, x, oo) == S(1)/3


def test_issue_6599():
    assert limit((n + cos(n))/n, n, oo) == 1
=======
def test_limit_with_negatives():
    j = Rational(1,-2)
    k = Rational(-2,1)
    assert limit(j**x,x,oo) == 0
    assert limit(k**x,x,-oo) == 0
    raises(NotImplementedError,lambda: limit(j**(x*y),x,oo))
>>>>>>> beba58b6
<|MERGE_RESOLUTION|>--- conflicted
+++ resolved
@@ -503,7 +503,6 @@
     assert limit(1.0 ** k, k, oo) == 1
     assert limit(0.3*1.0**k, k, oo) == Float(0.3)
 
-<<<<<<< HEAD
 
 def test_issue_10610():
     assert limit(3**x*3**(-x - 1)*(x + 1)**2/x**2, x, oo) == S(1)/3
@@ -511,11 +510,11 @@
 
 def test_issue_6599():
     assert limit((n + cos(n))/n, n, oo) == 1
-=======
+
+
 def test_limit_with_negatives():
     j = Rational(1,-2)
     k = Rational(-2,1)
     assert limit(j**x,x,oo) == 0
     assert limit(k**x,x,-oo) == 0
-    raises(NotImplementedError,lambda: limit(j**(x*y),x,oo))
->>>>>>> beba58b6
+    raises(NotImplementedError,lambda: limit(j**(x*y),x,oo))