from __future__ import print_function, division

from sympy.core import S, Symbol, Add, sympify, Expr, PoleError, Mul
from sympy.core.compatibility import string_types
from sympy.core.symbol import Dummy
from sympy.functions.combinatorial.factorials import factorial
from sympy.core.numbers import GoldenRatio
from sympy.functions.combinatorial.numbers import fibonacci
from sympy.functions.special.gamma_functions import gamma
from sympy.series.order import Order
from .gruntz import gruntz
from sympy.core.exprtools import factor_terms
from sympy.simplify.ratsimp import ratsimp
from sympy.polys import PolynomialError

def limit(e, z, z0, dir="+",exc=True):
    """
    Compute the limit of e(z) at the point z0.

    z0 can be any expression, including oo and -oo.

    For dir="+-" (default) it calculates the bi-directional limit; for dir="+" it calculates the limit from the right (z->z0+) and for dir="-" the limit from the left (z->z0-).
    For infinite z0 (oo or -oo), the dir argument is determined from
    the direction of the infinity (i.e., dir="-" for oo).

    exc is only used in the case of a non-existent bi-directional limit--when the left- and right-side limits don't match.  For exc=True (default), it throws a ValueError(), and for exc=False it returns None.
    Examples
    ========

    >>> from sympy import limit, sin, Symbol, oo
    >>> from sympy.abc import x
    >>> limit(sin(x)/x, x, 0)
    1
    >>> limit(1/x, x, 0, dir="+")
    oo
    >>> limit(1/x, x, 0, dir="-")
    -oo
    >>> limit(1/x, x, oo)
    0

    Notes
    =====

    First we try some heuristics for easy and frequent cases like "x", "1/x",
    "x**2" and similar, so that it's fast. For all other cases, we use the
    Gruntz algorithm (see the gruntz() function).
    """

    if dir == "+-":
        llim = Limit(e, z, z0,dir="-").doit(deep=False)
        rlim = Limit(e, z, z0,dir="+").doit(deep=False)
        if llim == rlim:
            return rlim
        else:
            if exc:
                raise ValueError("The limit does not exist! (left and right limits do not match)")
            else:
                return None
    else:
        return Limit(e, z, z0, dir).doit(deep=False)


def heuristics(e, z, z0, dir):
<<<<<<< HEAD
=======

>>>>>>> beba58b6
    rv = None
    if abs(z0) is S.Infinity:
        rv = limit(e.subs(z, 1/z), z, S.Zero, "+" if z0 is S.Infinity else "-")
        if isinstance(rv, Limit):
            return
    elif e.is_Mul or e.is_Add or e.is_Pow or e.is_Function:
        r = []
        for a in e.args:
            l = limit(a, z, z0, dir)
            if l.has(S.Infinity) and l.is_finite is None:
                return
            elif isinstance(l, Limit):
                return
            elif l is S.NaN:
                return
            else:
                r.append(l)
        if r:
            rv = e.func(*r)
            if rv is S.NaN:
                try:
                    rat_e = ratsimp(e)
                except PolynomialError:
                    return
                if rat_e is S.NaN or rat_e == e:
                    return
                return limit(rat_e, z, z0, dir)
    return rv


class Limit(Expr):
    """Represents an unevaluated limit.

    Examples
    ========

    >>> from sympy import Limit, sin, Symbol
    >>> from sympy.abc import x
    >>> Limit(sin(x)/x, x, 0)
    Limit(sin(x)/x, x, 0)
    >>> Limit(1/x, x, 0, dir="-")
    Limit(1/x, x, 0, dir='-')

    """

    def __new__(cls, e, z, z0, dir="+"):
        e = sympify(e)
        z = sympify(z)
        z0 = sympify(z0)

        if z0 is S.Infinity:
            dir = "-"
        elif z0 is S.NegativeInfinity:
            dir = "+"

        if isinstance(dir, string_types):
            dir = Symbol(dir)
        elif not isinstance(dir, Symbol):
            raise TypeError("direction must be of type basestring or Symbol, not %s" % type(dir))
        if str(dir) not in ('+', '-'):
            raise ValueError(
                "direction must be either '+' or '-', not %s" % dir)

        obj = Expr.__new__(cls)
        obj._args = (e, z, z0, dir)
        return obj


    @property
    def free_symbols(self):
        e = self.args[0]
        isyms = e.free_symbols
        isyms.difference_update(self.args[1].free_symbols)
        isyms.update(self.args[2].free_symbols)
        return isyms


    def doit(self, **hints):
        """Evaluates limit"""
        from sympy.series.limitseq import limit_seq
        from sympy.functions import RisingFactorial

        e, z, z0, dir = self.args

        if hints.get('deep', True):
            e = e.doit(**hints)
            z = z.doit(**hints)
            z0 = z0.doit(**hints)

        if e == z:
            return z0

        if not e.has(z):
            return e

        # gruntz fails on factorials but works with the gamma function
        # If no factorial term is present, e should remain unchanged.
        # factorial is defined to be zero for negative inputs (which
        # differs from gamma) so only rewrite for positive z0.
        if z0.is_positive:
            e = e.rewrite([factorial, RisingFactorial], gamma)

        if e.is_Mul:
            if abs(z0) is S.Infinity:
                e = factor_terms(e)
                e = e.rewrite(fibonacci, GoldenRatio)
                ok = lambda w: (z in w.free_symbols and
                                any(a.is_polynomial(z) or
                                    any(z in m.free_symbols and m.is_polynomial(z)
                                        for m in Mul.make_args(a))
                                    for a in Add.make_args(w)))
                if all(ok(w) for w in e.as_numer_denom()):
                    u = Dummy(positive=(z0 is S.Infinity))
                    inve = e.subs(z, 1/u)
                    r = limit(inve.as_leading_term(u), u,
                              S.Zero, "+" if z0 is S.Infinity else "-")
                    if isinstance(r, Limit):
                        return self
                    else:
                        return r

        if e.is_Order:
            return Order(limit(e.expr, z, z0), *e.args[1:])

        #Check to see if e is a simple power series, like (-1/2)**x
        if e.is_Pow:
            k = e.exp/z
            if k.is_Number and k > 0:
                a = abs(e.base)
                if not a.has(z):
                    try:
                        if (a < 1 and z0 is S.Infinity) or (a > 1 and z0 is S.NegativeInfinity):
                            return 0
                    except TypeError:
                        pass

        try:
            r = gruntz(e, z, z0, dir)
            if r is S.NaN:
                raise PoleError()
        except (PoleError, ValueError):
            r = heuristics(e, z, z0, dir)
            if r is None:
                return self
        except NotImplementedError:
            # Trying finding limits of sequences
            if hints.get('sequence', True) and z0 is S.Infinity:
                trials = hints.get('trials', 5)
                r = limit_seq(e, z, trials)
                if r is None:
                    raise NotImplementedError()
            else:
                raise NotImplementedError()

        return r<|MERGE_RESOLUTION|>--- conflicted
+++ resolved
@@ -61,10 +61,6 @@
 
 
 def heuristics(e, z, z0, dir):
-<<<<<<< HEAD
-=======
-
->>>>>>> beba58b6
     rv = None
     if abs(z0) is S.Infinity:
         rv = limit(e.subs(z, 1/z), z, S.Zero, "+" if z0 is S.Infinity else "-")
