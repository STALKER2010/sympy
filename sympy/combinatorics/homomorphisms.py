--- conflicted
+++ resolved
@@ -264,8 +264,6 @@
             r_arr = r.array_form
             i = 0
             j = 0
-<<<<<<< HEAD
-=======
             # i is the index for r and j is for
             # r_arr. r_arr[j] is the tuple (sym, p)
             # where sym is the generator symbol
@@ -274,7 +272,6 @@
             # (not just its symbol) or the inverse of
             # a generator - hence the need for
             # both indices
->>>>>>> 0266dd4f
             while i < len(r):
                 power = r_arr[j][1]
                 if r[i] in images:
