from __future__ import division


from sympy import (acos, acosh, asinh, atan, cos, Derivative, diff, dsolve,
    Dummy, Eq, erf, erfi, exp, Function, I, Integral, LambertW, log, O, pi,
    Rational, rootof, S, simplify, sin, sqrt, Symbol, tan, asin, sinh,
    Piecewise, symbols, Poly)
from sympy.solvers.ode import (_undetermined_coefficients_match, checkodesol,
    classify_ode, classify_sysode, constant_renumber, constantsimp,
    homogeneous_order, infinitesimals, checkinfsol, checksysodesol)
from sympy.solvers.deutils import ode_order
from sympy.utilities.pytest import XFAIL, skip, raises, slow, ON_TRAVIS

C0, C1, C2, C3, C4, C5, C6, C7, C8, C9, C10 = symbols('C0:11')
x, y, z = symbols('x:z', real=True)
f = Function('f')
g = Function('g')
h = Function('h')

# Note: the tests below may fail (but still be correct) if ODE solver,
# the integral engine, solve(), or even simplify() changes. Also, in
# differently formatted solutions, the arbitrary constants might not be
# equal.  Using specific hints in tests can help to avoid this.

# Tests of order higher than 1 should run the solutions through
# constant_renumber because it will normalize it (constant_renumber causes
# dsolve() to return different results on different machines)

def test_linear_2eq_order1():
    x, y, z = symbols('x, y, z', function=True)
    k, l, m, n = symbols('k, l, m, n', Integer=True)
    t = Symbol('t')
    x0, y0 = symbols('x0, y0')
    eq1 = (Eq(diff(x(t),t), 9*y(t)), Eq(diff(y(t),t), 12*x(t)))
    sol1 = [Eq(x(t), 9*C1*exp(-6*sqrt(3)*t) + 9*C2*exp(6*sqrt(3)*t)), \
    Eq(y(t), -6*sqrt(3)*C1*exp(-6*sqrt(3)*t) + 6*sqrt(3)*C2*exp(6*sqrt(3)*t))]
    assert dsolve(eq1) == sol1

    eq2 = (Eq(diff(x(t),t), 2*x(t) + 4*y(t)), Eq(diff(y(t),t), 12*x(t) + 41*y(t)))
    sol2 = [Eq(x(t), 4*C1*exp(t*(-sqrt(1713)/2 + 43/2)) + 4*C2*exp(t*(sqrt(1713)/2 + 43/2))), \
    Eq(y(t), C1*(-sqrt(1713)/2 + 39/2)*exp(t*(-sqrt(1713)/2 + 43/2)) + C2*(39/2 + \
    sqrt(1713)/2)*exp(t*(sqrt(1713)/2 + 43/2)))]
    assert dsolve(eq2) == sol2

    eq3 = (Eq(diff(x(t),t), x(t) + y(t)), Eq(diff(y(t),t), -2*x(t) + 2*y(t)))
    sol3 = [Eq(x(t), (C1*sin(sqrt(7)*t/2) + C2*cos(sqrt(7)*t/2))*exp(3*t/2)), \
    Eq(y(t), ((C1/2 - sqrt(7)*C2/2)*sin(sqrt(7)*t/2) + (sqrt(7)*C1/2 + C2/2)*cos(sqrt(7)*t/2))*exp(3*t/2))]
    assert dsolve(eq3) == sol3

    eq4 = (Eq(diff(x(t),t), x(t) + y(t) + 9), Eq(diff(y(t),t), 2*x(t) + 5*y(t) + 23))
    sol4 = [Eq(x(t), C1*exp(t*(-sqrt(6) + 3)) + C2*exp(t*(sqrt(6) + 3)) - S(22)/3), \
    Eq(y(t), C1*(-sqrt(6) + 2)*exp(t*(-sqrt(6) + 3)) + C2*(2 + sqrt(6))*exp(t*(sqrt(6) + 3)) - S(5)/3)]
    assert dsolve(eq4) == sol4

    eq5 = (Eq(diff(x(t),t), x(t) + y(t) + 81), Eq(diff(y(t),t), -2*x(t) + y(t) + 23))
    sol5 = [Eq(x(t), (C1*sin(sqrt(2)*t) + C2*cos(sqrt(2)*t))*exp(t) - S(58)/3), \
    Eq(y(t), (sqrt(2)*C1*cos(sqrt(2)*t) - sqrt(2)*C2*sin(sqrt(2)*t))*exp(t) - S(185)/3)]
    assert dsolve(eq5) == sol5

    eq6 = (Eq(diff(x(t),t), 5*t*x(t) + 2*y(t)), Eq(diff(y(t),t), 2*x(t) + 5*t*y(t)))
    sol6 = [Eq(x(t), (C1*exp(Integral(2, t)) + C2*exp(-Integral(2, t)))*exp(Integral(5*t, t))), \
    Eq(y(t), (C1*exp(Integral(2, t)) - C2*exp(-Integral(2, t)))*exp(Integral(5*t, t)))]
    assert dsolve(eq6) == sol6

    eq7 = (Eq(diff(x(t),t), 5*t*x(t) + t**2*y(t)), Eq(diff(y(t),t), -t**2*x(t) + 5*t*y(t)))
    sol7 = [Eq(x(t), (C1*cos(Integral(t**2, t)) + C2*sin(Integral(t**2, t)))*exp(Integral(5*t, t))), \
    Eq(y(t), (-C1*sin(Integral(t**2, t)) + C2*cos(Integral(t**2, t)))*exp(Integral(5*t, t)))]
    assert dsolve(eq7) == sol7

    eq8 = (Eq(diff(x(t),t), 5*t*x(t) + t**2*y(t)), Eq(diff(y(t),t), -t**2*x(t) + (5*t+9*t**2)*y(t)))
    sol8 = [Eq(x(t), (C1*exp((-sqrt(77)/2 + 9/2)*Integral(t**2, t)) + \
    C2*exp((sqrt(77)/2 + 9/2)*Integral(t**2, t)))*exp(Integral(5*t, t))), \
    Eq(y(t), (C1*(-sqrt(77)/2 + 9/2)*exp((-sqrt(77)/2 + 9/2)*Integral(t**2, t)) + \
    C2*(sqrt(77)/2 + 9/2)*exp((sqrt(77)/2 + 9/2)*Integral(t**2, t)))*exp(Integral(5*t, t)))]
    assert dsolve(eq8) == sol8

    eq10 = (Eq(diff(x(t),t), 5*t*x(t) + t**2*y(t)), Eq(diff(y(t),t), (1-t**2)*x(t) + (5*t+9*t**2)*y(t)))
    sol10 = [Eq(x(t), C1*x0 + C2*x0*Integral(t**2*exp(Integral(5*t, t))*exp(Integral(9*t**2 + 5*t, t))/x0**2, t)), \
    Eq(y(t), C1*y0 + C2(y0*Integral(t**2*exp(Integral(5*t, t))*exp(Integral(9*t**2 + 5*t, t))/x0**2, t) + \
    exp(Integral(5*t, t))*exp(Integral(9*t**2 + 5*t, t))/x0))]
    assert dsolve(eq10) == sol10


def test_linear_2eq_order1_nonhomog_linear():
    e = [Eq(diff(f(x), x), f(x) + g(x) + 5*x),
         Eq(diff(g(x), x), f(x) - g(x))]
    raises(NotImplementedError, lambda: dsolve(e))


def test_linear_2eq_order1_nonhomog():
    # Note: once implemented, add some tests esp. with resonance
    e = [Eq(diff(f(x), x), f(x) + exp(x)),
         Eq(diff(g(x), x), f(x) + g(x) + x*exp(x))]
    raises(NotImplementedError, lambda: dsolve(e))


def test_linear_2eq_order1_type2_degen():
    e = [Eq(diff(f(x), x), f(x) + 5),
         Eq(diff(g(x), x), f(x) + 7)]
    s1 = [Eq(f(x), C2*exp(x) - 5), Eq(g(x), C2*exp(x) - C1 + 2*x - 5)]
    s = dsolve(e)
    assert s == s1
    s = [(l.lhs, l.rhs) for l in s]
    assert e[0].subs(s).doit()
    assert e[1].subs(s).doit()


def test_dsolve_linear_2eq_order1_diag_triangular():
    e = [Eq(diff(f(x), x), f(x)),
         Eq(diff(g(x), x), g(x))]
    s1 = [Eq(f(x), C2*exp(x)), Eq(g(x), C1*exp(x))]
    s = dsolve(e)
    assert s == s1
    s = [(l.lhs, l.rhs) for l in s]
    assert e[0].subs(s).doit()
    assert e[1].subs(s).doit()

    e = [Eq(diff(f(x), x), 2*f(x)),
         Eq(diff(g(x), x), 3*f(x) + 7*g(x))]
    s1 = [Eq(f(x), -5*C1*exp(2*x)),
          Eq(g(x), 3*C1*exp(2*x) + 8*C2*exp(7*x))];
    s = dsolve(e)
    assert s == s1
    s = [(l.lhs, l.rhs) for l in s]
    assert e[0].subs(s).doit()
    assert e[1].subs(s).doit()


@XFAIL
def test_sysode_linear_2eq_order1_type1_D_lt_0():
    e = [Eq(diff(f(x), x), -9*I*f(x) - 4*g(x)),
         Eq(diff(g(x), x), -4*I*g(x))]
    s = dsolve(e)
    s = [(l.lhs, l.rhs) for l in s]
    # bit of a hassle to get these to clean up
    assert (e[0].lhs - e[0].rhs).subs(s).doit().simplify().doit() == 0
    assert (e[1].lhs - e[1].rhs).subs(s).doit().simplify().doit() == 0


@XFAIL
def test_sysode_linear_2eq_order1_type1_D_lt_0_b_eq_0():
    e = [Eq(diff(f(x), x), -9*I*f(x)),
         Eq(diff(g(x), x), -4*I*g(x))]
    s1 = [Eq(f(x), C1*exp(-9*I*x)), Eq(g(x), C2*exp(-4*I*x))]
    s = dsolve(e)
    assert s == s1
    s = [(l.lhs, l.rhs) for l in s]
    assert e[0].subs(s).doit()
    assert e[1].subs(s).doit()


def test_linear_2eq_order2():
    x, y, z = symbols('x, y, z', function=True)
    k, l, m, n = symbols('k, l, m, n', Integer=True)
    t, l = symbols('t, l')
    x0, y0 = symbols('x0, y0')

    eq1 = (Eq(diff(x(t),t,t), 5*x(t) + 43*y(t)), Eq(diff(y(t),t,t), x(t) + 9*y(t)))
    sol1 = [Eq(x(t), 43*C1*exp(t*rootof(l**4 - 14*l**2 + 2, 0)) + 43*C2*exp(t*rootof(l**4 - 14*l**2 + 2, 1)) + \
    43*C3*exp(t*rootof(l**4 - 14*l**2 + 2, 2)) + 43*C4*exp(t*rootof(l**4 - 14*l**2 + 2, 3))), \
    Eq(y(t), C1*(rootof(l**4 - 14*l**2 + 2, 0)**2 - 5)*exp(t*rootof(l**4 - 14*l**2 + 2, 0)) + \
    C2*(rootof(l**4 - 14*l**2 + 2, 1)**2 - 5)*exp(t*rootof(l**4 - 14*l**2 + 2, 1)) + \
    C3*(rootof(l**4 - 14*l**2 + 2, 2)**2 - 5)*exp(t*rootof(l**4 - 14*l**2 + 2, 2)) + \
    C4*(rootof(l**4 - 14*l**2 + 2, 3)**2 - 5)*exp(t*rootof(l**4 - 14*l**2 + 2, 3)))]
    assert dsolve(eq1) == sol1

    eq2 = (Eq(diff(x(t),t,t), 8*x(t)+3*y(t)+31), Eq(diff(y(t),t,t), 9*x(t)+7*y(t)+12))
    sol2 = [Eq(x(t), 3*C1*exp(t*rootof(l**4 - 15*l**2 + 29, 0)) + 3*C2*exp(t*rootof(l**4 - 15*l**2 + 29, 1)) + \
    3*C3*exp(t*rootof(l**4 - 15*l**2 + 29, 2)) + 3*C4*exp(t*rootof(l**4 - 15*l**2 + 29, 3)) - 181/29), \
    Eq(y(t), C1*(rootof(l**4 - 15*l**2 + 29, 0)**2 - 8)*exp(t*rootof(l**4 - 15*l**2 + 29, 0)) + \
    C2*(rootof(l**4 - 15*l**2 + 29, 1)**2 - 8)*exp(t*rootof(l**4 - 15*l**2 + 29, 1)) + \
    C3*(rootof(l**4 - 15*l**2 + 29, 2)**2 - 8)*exp(t*rootof(l**4 - 15*l**2 + 29, 2)) + \
    C4*(rootof(l**4 - 15*l**2 + 29, 3)**2 - 8)*exp(t*rootof(l**4 - 15*l**2 + 29, 3)) + 183/29)]
    assert dsolve(eq2) == sol2

    eq3 = (Eq(diff(x(t),t,t) - 9*diff(y(t),t) + 7*x(t),0), Eq(diff(y(t),t,t) + 9*diff(x(t),t) + 7*y(t),0))
    sol3 = [Eq(x(t), C1*cos(t*(9/2 + sqrt(109)/2)) + C2*sin(t*(9/2 + sqrt(109)/2)) + C3*cos(t*(-sqrt(109)/2 + 9/2)) + \
    C4*sin(t*(-sqrt(109)/2 + 9/2))), Eq(y(t), -C1*sin(t*(9/2 + sqrt(109)/2)) + C2*cos(t*(9/2 + sqrt(109)/2)) - \
    C3*sin(t*(-sqrt(109)/2 + 9/2)) + C4*cos(t*(-sqrt(109)/2 + 9/2)))]
    assert dsolve(eq3) == sol3

    eq4 = (Eq(diff(x(t),t,t), 9*t*diff(y(t),t)-9*y(t)), Eq(diff(y(t),t,t),7*t*diff(x(t),t)-7*x(t)))
    sol4 = [Eq(x(t), C3*t + t*Integral((9*C1*exp(3*sqrt(7)*t**2/2) + 9*C2*exp(-3*sqrt(7)*t**2/2))/t**2, t)), \
    Eq(y(t), C4*t + t*Integral((3*sqrt(7)*C1*exp(3*sqrt(7)*t**2/2) - 3*sqrt(7)*C2*exp(-3*sqrt(7)*t**2/2))/t**2, t))]
    assert dsolve(eq4) == sol4

    eq5 = (Eq(diff(x(t),t,t), (log(t)+t**2)*diff(x(t),t)+(log(t)+t**2)*3*diff(y(t),t)), Eq(diff(y(t),t,t), \
    (log(t)+t**2)*2*diff(x(t),t)+(log(t)+t**2)*9*diff(y(t),t)))
    sol5 = [Eq(x(t), -sqrt(22)*(C1*Integral(exp((-sqrt(22) + 5)*Integral(t**2 + log(t), t)), t) + C2 - \
    C3*Integral(exp((sqrt(22) + 5)*Integral(t**2 + log(t), t)), t) - C4 - \
    (sqrt(22) + 5)*(C1*Integral(exp((-sqrt(22) + 5)*Integral(t**2 + log(t), t)), t) + C2) + \
    (-sqrt(22) + 5)*(C3*Integral(exp((sqrt(22) + 5)*Integral(t**2 + log(t), t)), t) + C4))/88), \
    Eq(y(t), -sqrt(22)*(C1*Integral(exp((-sqrt(22) + 5)*Integral(t**2 + log(t), t)), t) + \
    C2 - C3*Integral(exp((sqrt(22) + 5)*Integral(t**2 + log(t), t)), t) - C4)/44)]
    assert dsolve(eq5) == sol5

    eq6 = (Eq(diff(x(t),t,t), log(t)*t*diff(y(t),t) - log(t)*y(t)), Eq(diff(y(t),t,t), log(t)*t*diff(x(t),t) - log(t)*x(t)))
    sol6 = [Eq(x(t), C3*t + t*Integral((C1*exp(Integral(t*log(t), t)) + \
    C2*exp(-Integral(t*log(t), t)))/t**2, t)), Eq(y(t), C4*t + t*Integral((C1*exp(Integral(t*log(t), t)) - \
    C2*exp(-Integral(t*log(t), t)))/t**2, t))]
    assert dsolve(eq6) == sol6

    eq7 = (Eq(diff(x(t),t,t), log(t)*(t*diff(x(t),t) - x(t)) + exp(t)*(t*diff(y(t),t) - y(t))), \
    Eq(diff(y(t),t,t), (t**2)*(t*diff(x(t),t) - x(t)) + (t)*(t*diff(y(t),t) - y(t))))
    sol7 = [Eq(x(t), C3*t + t*Integral((C1*x0 + C2*x0*Integral(t*exp(t)*exp(Integral(t**2, t))*\
    exp(Integral(t*log(t), t))/x0**2, t))/t**2, t)), Eq(y(t), C4*t + t*Integral((C1*y0 + \
    C2(y0*Integral(t*exp(t)*exp(Integral(t**2, t))*exp(Integral(t*log(t), t))/x0**2, t) + \
    exp(Integral(t**2, t))*exp(Integral(t*log(t), t))/x0))/t**2, t))]
    assert dsolve(eq7) == sol7

    eq8 = (Eq(diff(x(t),t,t), t*(4*x(t) + 9*y(t))), Eq(diff(y(t),t,t), t*(12*x(t) - 6*y(t))))
    sol8 = ("[Eq(x(t), -sqrt(133)*((-sqrt(133) - 1)*(C2*(133*t**8/24 - t**3/6 + sqrt(133)*t**3/2 + 1) + "
    "C1*t*(sqrt(133)*t**4/6 - t**3/12 + 1) + O(t**6)) - (-1 + sqrt(133))*(C2*(-sqrt(133)*t**3/6 - t**3/6 + 1) + "
    "C1*t*(-sqrt(133)*t**3/12 - t**3/12 + 1) + O(t**6)) - 4*C2*(133*t**8/24 - t**3/6 + sqrt(133)*t**3/2 + 1) + "
    "4*C2*(-sqrt(133)*t**3/6 - t**3/6 + 1) - 4*C1*t*(sqrt(133)*t**4/6 - t**3/12 + 1) + "
    "4*C1*t*(-sqrt(133)*t**3/12 - t**3/12 + 1) + O(t**6))/3192), Eq(y(t), -sqrt(133)*(-C2*(133*t**8/24 - t**3/6 + "
    "sqrt(133)*t**3/2 + 1) + C2*(-sqrt(133)*t**3/6 - t**3/6 + 1) - C1*t*(sqrt(133)*t**4/6 - t**3/12 + 1) + "
    "C1*t*(-sqrt(133)*t**3/12 - t**3/12 + 1) + O(t**6))/266)]")
    assert str(dsolve(eq8)) == sol8

    eq9 = (Eq(diff(x(t),t,t), t*(4*diff(x(t),t) + 9*diff(y(t),t))), Eq(diff(y(t),t,t), t*(12*diff(x(t),t) - 6*diff(y(t),t))))
    sol9 = [Eq(x(t), -sqrt(133)*(4*C1*Integral(exp((-sqrt(133) - 1)*Integral(t, t)), t) + 4*C2 - \
    4*C3*Integral(exp((-1 + sqrt(133))*Integral(t, t)), t) - 4*C4 - (-1 + sqrt(133))*(C1*Integral(exp((-sqrt(133) - \
    1)*Integral(t, t)), t) + C2) + (-sqrt(133) - 1)*(C3*Integral(exp((-1 + sqrt(133))*Integral(t, t)), t) + \
    C4))/3192), Eq(y(t), -sqrt(133)*(C1*Integral(exp((-sqrt(133) - 1)*Integral(t, t)), t) + C2 - \
    C3*Integral(exp((-1 + sqrt(133))*Integral(t, t)), t) - C4)/266)]
    assert dsolve(eq9) == sol9

    eq10 = (t**2*diff(x(t),t,t) + 3*t*diff(x(t),t) + 4*t*diff(y(t),t) + 12*x(t) + 9*y(t), \
    t**2*diff(y(t),t,t) + 2*t*diff(x(t),t) - 5*t*diff(y(t),t) + 15*x(t) + 8*y(t))
    sol10 = [Eq(x(t), -C1*(-2*sqrt(-346/(3*(S(4333)/4 + 5*sqrt(70771857)/36)**(S(1)/3)) + 4 + 2*(S(4333)/4 + \
    5*sqrt(70771857)/36)**(S(1)/3)) + 13 + 2*sqrt(-284/sqrt(-346/(3*(S(4333)/4 + 5*sqrt(70771857)/36)**(S(1)/3)) + \
    4 + 2*(S(4333)/4 + 5*sqrt(70771857)/36)**(S(1)/3)) - 2*(S(4333)/4 + 5*sqrt(70771857)/36)**(S(1)/3) + 8 + \
    346/(3*(S(4333)/4 + 5*sqrt(70771857)/36)**(S(1)/3))))*exp((-sqrt(-346/(3*(S(4333)/4 + 5*sqrt(70771857)/36)**(S(1)/3)) + \
    4 + 2*(S(4333)/4 + 5*sqrt(70771857)/36)**(S(1)/3))/2 + 1 + sqrt(-284/sqrt(-346/(3*(S(4333)/4 + \
    5*sqrt(70771857)/36)**(S(1)/3)) + 4 + 2*(S(4333)/4 + 5*sqrt(70771857)/36)**(S(1)/3)) - 2*(S(4333)/4 + \
    5*sqrt(70771857)/36)**(S(1)/3) + 8 + 346/(3*(S(4333)/4 + 5*sqrt(70771857)/36)**(S(1)/3)))/2)*log(t)) - \
    C2*(-2*sqrt(-346/(3*(S(4333)/4 + 5*sqrt(70771857)/36)**(S(1)/3)) + 4 + 2*(S(4333)/4 + 5*sqrt(70771857)/36)**(S(1)/3)) + \
    13 - 2*sqrt(-284/sqrt(-346/(3*(S(4333)/4 + 5*sqrt(70771857)/36)**(S(1)/3)) + 4 + 2*(S(4333)/4 + \
    5*sqrt(70771857)/36)**(S(1)/3)) - 2*(S(4333)/4 + 5*sqrt(70771857)/36)**(S(1)/3) + 8 + 346/(3*(S(4333)/4 + \
    5*sqrt(70771857)/36)**(S(1)/3))))*exp((-sqrt(-346/(3*(S(4333)/4 + 5*sqrt(70771857)/36)**(S(1)/3)) + 4 + \
    2*(S(4333)/4 + 5*sqrt(70771857)/36)**(S(1)/3))/2 + 1 - sqrt(-284/sqrt(-346/(3*(S(4333)/4 + 5*sqrt(70771857)/36)**(S(1)/3)) + \
    4 + 2*(S(4333)/4 + 5*sqrt(70771857)/36)**(S(1)/3)) - 2*(S(4333)/4 + 5*sqrt(70771857)/36)**(S(1)/3) + 8 + 346/(3*(S(4333)/4 + \
    5*sqrt(70771857)/36)**(S(1)/3)))/2)*log(t)) - C3*t**(1 + sqrt(-346/(3*(S(4333)/4 + 5*sqrt(70771857)/36)**(S(1/3))) + 4 + \
    2*(S(4333)/4 + 5*sqrt(70771857)/36)**(S(1)/3))/2 + sqrt(-2*(S(4333)/4 + 5*sqrt(70771857)/36)**(S(1)/3) + 8 + 346/(3*(S(4333)/4 + \
    5*sqrt(70771857)/36)**(S(1)/3)) + 284/sqrt(-346/(3*(S(4333)/4 + 5*sqrt(70771857)/36)**(S(1)/3)) + 4 + 2*(S(4333)/4 + \
    5*sqrt(70771857)/36)**(S(1)/3)))/2)*(2*sqrt(-346/(3*(S(4333)/4 + 5*sqrt(70771857)/36)**(S(1)/3)) + 4 + 2*(S(4333)/4 + \
    5*sqrt(70771857)/36)**(S(1)/3)) + 13 + 2*sqrt(-2*(S(4333)/4 + 5*sqrt(70771857)/36)**(S(1)/3) + 8 + 346/(3*(S(4333)/4 + \
    5*sqrt(70771857)/36)**(S(1)/3)) + 284/sqrt(-346/(3*(S(4333)/4 + 5*sqrt(70771857)/36)**(S(1)/3)) + 4 + 2*(S(4333)/4 + \
    5*sqrt(70771857)/36)**(S(1)/3)))) - C4*t**(-sqrt(-2*(S(4333)/4 + 5*sqrt(70771857)/36)**(S(1)/3) + 8 + 346/(3*(S(4333)/4 + \
    5*sqrt(70771857)/36)**(S(1)/3)) + 284/sqrt(-346/(3*(S(4333)/4 + 5*sqrt(70771857)/36)**(S(1)/3)) + 4 + 2*(S(4333)/4 + \
    5*sqrt(70771857)/36)**(S(1)/3)))/2 + 1 + sqrt(-346/(3*(S(4333)/4 + 5*sqrt(70771857)/36)**(S(1)/3)) + 4 + 2*(S(4333)/4 + \
    5*sqrt(70771857)/36)**(S(1)/3))/2)*(-2*sqrt(-2*(S(4333)/4 + 5*sqrt(70771857)/36)**(S(1)/3) + 8 + 346/(3*(S(4333)/4 + \
    5*sqrt(70771857)/36)**(S(1)/3)) + 284/sqrt(-346/(3*(S(4333)/4 + 5*sqrt(70771857)/36)**(S(1)/3)) + 4 + 2*(S(4333)/4 + \
    5*sqrt(70771857)/36)**(S(1)/3))) + 2*sqrt(-346/(3*(S(4333)/4 + 5*sqrt(70771857)/36)**(S(1)/3)) + 4 + 2*(S(4333)/4 + \
    5*sqrt(70771857)/36)**(S(1)/3)) + 13)), Eq(y(t), C1*(-sqrt(-346/(3*(S(4333)/4 + 5*sqrt(70771857)/36)**(S(1)/3)) + 4 + \
    2*(S(4333)/4 + 5*sqrt(70771857)/36)**(S(1)/3)) + 14 + (-sqrt(-346/(3*(S(4333)/4 + 5*sqrt(70771857)/36)**(S(1)/3)) + 4 + \
    2*(S(4333)/4 + 5*sqrt(70771857)/36)**(S(1)/3))/2 + 1 + sqrt(-284/sqrt(-346/(3*(S(4333)/4 + 5*sqrt(70771857)/36)**(S(1)/3)) + \
    4 + 2*(S(4333)/4 + 5*sqrt(70771857)/36)**(S(1)/3)) - 2*(S(4333)/4 + 5*sqrt(70771857)/36)**(S(1)/3) + 8 + 346/(3*(S(4333)/4 + \
    5*sqrt(70771857)/36)**(S(1)/3)))/2)**2 + sqrt(-284/sqrt(-346/(3*(S(4333)/4 + 5*sqrt(70771857)/36)**(S(1)/3)) + 4 + \
    2*(S(4333)/4 + 5*sqrt(70771857)/36)**(S(1)/3)) - 2*(S(4333)/4 + 5*sqrt(70771857)/36)**(S(1)/3) + 8 + 346/(3*(S(4333)/4 + \
    5*sqrt(70771857)/36)**(S(1)/3))))*exp((-sqrt(-346/(3*(S(4333)/4 + 5*sqrt(70771857)/36)**(S(1)/3)) + 4 + 2*(S(4333)/4 + \
    5*sqrt(70771857)/36)**(S(1)/3))/2 + 1 + sqrt(-284/sqrt(-346/(3*(S(4333)/4 + 5*sqrt(70771857)/36)**(S(1)/3)) + 4 + \
    2*(S(4333)/4 + 5*sqrt(70771857)/36)**(S(1)/3)) - 2*(S(4333)/4 + 5*sqrt(70771857)/36)**(S(1)/3) + 8 + 346/(3*(S(4333)/4 + \
    5*sqrt(70771857)/36)**(S(1)/3)))/2)*log(t)) + C2*(-sqrt(-346/(3*(S(4333)/4 + 5*sqrt(70771857)/36)**(S(1)/3)) + 4 + \
    2*(S(4333)/4 + 5*sqrt(70771857)/36)**(S(1)/3)) + 14 - sqrt(-284/sqrt(-346/(3*(S(4333)/4 + 5*sqrt(70771857)/36)**(S(1)/3)) + \
    4 + 2*(S(4333)/4 + 5*sqrt(70771857)/36)**(S(1)/3)) - 2*(S(4333)/4 + 5*sqrt(70771857)/36)**(S(1)/3) + 8 + 346/(3*(S(4333)/4 + \
    5*sqrt(70771857)/36)**(S(1)/3))) + (-sqrt(-346/(3*(S(4333)/4 + 5*sqrt(70771857)/36)**(S(1)/3)) + 4 + 2*(S(4333)/4 + \
    5*sqrt(70771857)/36)**(S(1)/3))/2 + 1 - sqrt(-284/sqrt(-346/(3*(S(4333)/4 + 5*sqrt(70771857)/36)**(S(1)/3)) + 4 + \
    2*(S(4333)/4 + 5*sqrt(70771857)/36)**(S(1)/3)) - 2*(S(4333)/4 + 5*sqrt(70771857)/36)**(S(1)/3) + 8 + 346/(3*(S(4333)/4 + \
    5*sqrt(70771857)/36)**(S(1)/3)))/2)**2)*exp((-sqrt(-346/(3*(S(4333)/4 + 5*sqrt(70771857)/36)**(S(1)/3)) + 4 + 2*(S(4333)/4 + \
    5*sqrt(70771857)/36)**(S(1)/3))/2 + 1 - sqrt(-284/sqrt(-346/(3*(S(4333)/4 + 5*sqrt(70771857)/36)**(S(1)/3)) + 4 + \
    2*(S(4333)/4 + 5*sqrt(70771857)/36)**(S(1)/3)) - 2*(S(4333)/4 + 5*sqrt(70771857)/36)**(S(1)/3) + 8 + 346/(3*(S(4333)/4 + \
    5*sqrt(70771857)/36)**(S(1)/3)))/2)*log(t)) + C3*t**(1 + sqrt(-346/(3*(S(4333)/4 + 5*sqrt(70771857)/36)**(S(1)/3)) + 4 + \
    2*(S(4333)/4 + 5*sqrt(70771857)/36)**(S(1)/3))/2 + sqrt(-2*(S(4333)/4 + 5*sqrt(70771857)/36)**(S(1)/3) + 8 + 346/(3*(S(4333)/4 + \
    5*sqrt(70771857)/36)**(S(1)/3)) + 284/sqrt(-346/(3*(S(4333)/4 + 5*sqrt(70771857)/36)**(S(1)/3)) + 4 + 2*(S(4333)/4 + \
    5*sqrt(70771857)/36)**(S(1)/3)))/2)*(sqrt(-346/(3*(S(4333)/4 + 5*sqrt(70771857)/36)**(S(1)/3)) + 4 + 2*(S(4333)/4 + \
    5*sqrt(70771857)/36)**(S(1)/3)) + sqrt(-2*(S(4333)/4 + 5*sqrt(70771857)/36)**(S(1)/3) + 8 + 346/(3*(S(4333)/4 + \
    5*sqrt(70771857)/36)**(S(1)/3)) + 284/sqrt(-346/(3*(S(4333)/4 + 5*sqrt(70771857)/36)**(S(1)/3)) + 4 + 2*(S(4333)/4 + \
    5*sqrt(70771857)/36)**(S(1)/3))) + 14 + (1 + sqrt(-346/(3*(S(4333)/4 + 5*sqrt(70771857)/36)**(S(1)/3)) + 4 + 2*(S(4333)/4 + \
    5*sqrt(70771857)/36)**(S(1)/3))/2 + sqrt(-2*(S(4333)/4 + 5*sqrt(70771857)/36)**(S(1)/3) + 8 + 346/(3*(S(4333)/4 + \
    5*sqrt(70771857)/36)**(S(1)/3)) + 284/sqrt(-346/(3*(S(4333)/4 + 5*sqrt(70771857)/36)**(S(1)/3)) + 4 + 2*(S(4333)/4 + \
    5*sqrt(70771857)/36)**(S(1)/3)))/2)**2) + C4*t**(-sqrt(-2*(S(4333)/4 + 5*sqrt(70771857)/36)**(S(1)/3) + 8 + \
    346/(3*(S(4333)/4 + 5*sqrt(70771857)/36)**(S(1)/3)) + 284/sqrt(-346/(3*(S(4333)/4 + 5*sqrt(70771857)/36)**(S(1)/3)) + \
    4 + 2*(S(4333)/4 + 5*sqrt(70771857)/36)**(S(1)/3)))/2 + 1 + sqrt(-346/(3*(S(4333)/4 + 5*sqrt(70771857)/36)**(S(1)/3)) + \
    4 + 2*(S(4333)/4 + 5*sqrt(70771857)/36)**(S(1)/3))/2)*(-sqrt(-2*(S(4333)/4 + 5*sqrt(70771857)/36)**(S(1)/3) + \
    8 + 346/(3*(S(4333)/4 + 5*sqrt(70771857)/36)**(S(1)/3)) + 284/sqrt(-346/(3*(S(4333)/4 + 5*sqrt(70771857)/36)**(S(1)/3)) + \
    4 + 2*(S(4333)/4 + 5*sqrt(70771857)/36)**(S(1)/3))) + (-sqrt(-2*(S(4333)/4 + 5*sqrt(70771857)/36)**(S(1)/3) + 8 + \
    346/(3*(S(4333)/4 + 5*sqrt(70771857)/36)**(S(1)/3)) + 284/sqrt(-346/(3*(S(4333)/4 + 5*sqrt(70771857)/36)**(S(1)/3)) + \
    4 + 2*(S(4333)/4 + 5*sqrt(70771857)/36)**(S(1)/3)))/2 + 1 + sqrt(-346/(3*(S(4333)/4 + 5*sqrt(70771857)/36)**(S(1)/3)) + \
    4 + 2*(S(4333)/4 + 5*sqrt(70771857)/36)**(S(1)/3))/2)**2 + sqrt(-346/(3*(S(4333)/4 + \
    5*sqrt(70771857)/36)**(S(1)/3)) + 4 + 2*(S(4333)/4 + 5*sqrt(70771857)/36)**(S(1)/3)) + 14))]
    assert dsolve(eq10) == sol10


def test_linear_3eq_order1():
    x, y, z = symbols('x, y, z', function=True)
    t = Symbol('t')
    eq1 = (Eq(diff(x(t),t), 21*x(t)), Eq(diff(y(t),t), 17*x(t)+3*y(t)), Eq(diff(z(t),t), 5*x(t)+7*y(t)+9*z(t)))
    sol1 = [Eq(x(t), C1*exp(21*t)), Eq(y(t), 17*C1*exp(21*t)/18 + C2*exp(3*t)), \
    Eq(z(t), 209*C1*exp(21*t)/216 - 7*C2*exp(3*t)/6 + C3*exp(9*t))]
    assert dsolve(eq1) == sol1

    eq2 = (Eq(diff(x(t),t),3*y(t)-11*z(t)),Eq(diff(y(t),t),7*z(t)-3*x(t)),Eq(diff(z(t),t),11*x(t)-7*y(t)))
    sol2 = [Eq(x(t), 7*C0 + sqrt(179)*C1*cos(sqrt(179)*t) + (77*C1/3 + 130*C2/3)*sin(sqrt(179)*t)), \
    Eq(y(t), 11*C0 + sqrt(179)*C2*cos(sqrt(179)*t) + (-58*C1/3 - 77*C2/3)*sin(sqrt(179)*t)), \
    Eq(z(t), 3*C0 + sqrt(179)*(-7*C1/3 - 11*C2/3)*cos(sqrt(179)*t) + (11*C1 - 7*C2)*sin(sqrt(179)*t))]
    assert dsolve(eq2) == sol2

    eq3 = (Eq(3*diff(x(t),t),4*5*(y(t)-z(t))),Eq(4*diff(y(t),t),3*5*(z(t)-x(t))),Eq(5*diff(z(t),t),3*4*(x(t)-y(t))))
    sol3 = [Eq(x(t), C0 + 5*sqrt(2)*C1*cos(5*sqrt(2)*t) + (12*C1/5 + 164*C2/15)*sin(5*sqrt(2)*t)), \
    Eq(y(t), C0 + 5*sqrt(2)*C2*cos(5*sqrt(2)*t) + (-51*C1/10 - 12*C2/5)*sin(5*sqrt(2)*t)), \
    Eq(z(t), C0 + 5*sqrt(2)*(-9*C1/25 - 16*C2/25)*cos(5*sqrt(2)*t) + (12*C1/5 - 12*C2/5)*sin(5*sqrt(2)*t))]
    assert dsolve(eq3) == sol3

    f = t**3 + log(t)
    g = t**2 + sin(t)
    eq4 = (Eq(diff(x(t),t),(4*f+g)*x(t)-f*y(t)-2*f*z(t)), Eq(diff(y(t),t),2*f*x(t)+(f+g)*y(t)-2*f*z(t)), Eq(diff(z(t),t),5*f*x(t)+f*y(t)+(-3*f+g)*z(t)))
    sol4 = [Eq(x(t), (C1*exp(-2*Integral(t**3 + log(t), t)) + C2*(sqrt(3)*sin(sqrt(3)*Integral(t**3 + log(t), t))/6 \
    + cos(sqrt(3)*Integral(t**3 + log(t), t))/2) + C3*(sin(sqrt(3)*Integral(t**3 + log(t), t))/2 - \
    sqrt(3)*cos(sqrt(3)*Integral(t**3 + log(t), t))/6))*exp(Integral(-t**2 - sin(t), t))), Eq(y(t), \
    (C2*(sqrt(3)*sin(sqrt(3)*Integral(t**3 + log(t), t))/6 + cos(sqrt(3)*Integral(t**3 + log(t), t))/2) + \
    C3*(sin(sqrt(3)*Integral(t**3 + log(t), t))/2 - sqrt(3)*cos(sqrt(3)*Integral(t**3 + log(t), t))/6))*\
    exp(Integral(-t**2 - sin(t), t))), Eq(z(t), (C1*exp(-2*Integral(t**3 + log(t), t)) + C2*cos(sqrt(3)*\
    Integral(t**3 + log(t), t)) + C3*sin(sqrt(3)*Integral(t**3 + log(t), t)))*exp(Integral(-t**2 - sin(t), t)))]
    assert dsolve(eq4) == sol4

    eq5 = (Eq(diff(x(t),t),4*x(t) - z(t)),Eq(diff(y(t),t),2*x(t)+2*y(t)-z(t)),Eq(diff(z(t),t),3*x(t)+y(t)))
    sol5 = [Eq(x(t), C1*exp(2*t) + C2*t*exp(2*t) + C2*exp(2*t) + C3*t**2*exp(2*t)/2 + C3*t*exp(2*t) + C3*exp(2*t)), \
    Eq(y(t), C1*exp(2*t) + C2*t*exp(2*t) + C2*exp(2*t) + C3*t**2*exp(2*t)/2 + C3*t*exp(2*t)), \
    Eq(z(t), 2*C1*exp(2*t) + 2*C2*t*exp(2*t) + C2*exp(2*t) + C3*t**2*exp(2*t) + C3*t*exp(2*t) + C3*exp(2*t))]
    assert dsolve(eq5) == sol5

    eq6 = (Eq(diff(x(t),t),4*x(t) - y(t) - 2*z(t)),Eq(diff(y(t),t),2*x(t) + y(t)- 2*z(t)),Eq(diff(z(t),t),5*x(t)-3*z(t)))
    sol6 = [Eq(x(t), C1*exp(2*t) + C2*(-sin(t) + 3*cos(t)) + C3*(3*sin(t) + cos(t))), \
    Eq(y(t), C2*(-sin(t) + 3*cos(t)) + C3*(3*sin(t) + cos(t))), Eq(z(t), C1*exp(2*t) + 5*C2*cos(t) + 5*C3*sin(t))]
    assert dsolve(eq6) == sol6


def test_linear_3eq_order1_nonhomog():
    e = [Eq(diff(f(x), x), -9*f(x) - 4*g(x)),
         Eq(diff(g(x), x), -4*g(x)),
         Eq(diff(h(x), x), h(x) + exp(x))]
    raises(NotImplementedError, lambda: dsolve(e))


@XFAIL
def test_linear_3eq_order1_diagonal():
    # code makes assumptions about coefficients being nonzero, breaks when assumptions are not true
    e = [Eq(diff(f(x), x), f(x)),
         Eq(diff(g(x), x), g(x)),
         Eq(diff(h(x), x), h(x))]
    s1 = [Eq(f(x), C1*exp(x)), Eq(g(x), C2*exp(x)), Eq(h(x), C3*exp(x))]
    s = dsolve(e)
    assert s == s1


def test_nonlinear_2eq_order1():
    x, y, z = symbols('x, y, z', function=True)
    t = Symbol('t')
    eq1 = (Eq(diff(x(t),t),x(t)*y(t)**3), Eq(diff(y(t),t),y(t)**5))
    sol1 = [
        Eq(x(t), C1*exp((-1/(4*C2 + 4*t))**(-S(1)/4))),
        Eq(y(t), -(-1/(4*C2 + 4*t))**(S(1)/4)),
        Eq(x(t), C1*exp(-1/(-1/(4*C2 + 4*t))**(S(1)/4))),
        Eq(y(t), (-1/(4*C2 + 4*t))**(S(1)/4)),
        Eq(x(t), C1*exp(-I/(-1/(4*C2 + 4*t))**(S(1)/4))),
        Eq(y(t), -I*(-1/(4*C2 + 4*t))**(S(1)/4)),
        Eq(x(t), C1*exp(I/(-1/(4*C2 + 4*t))**(S(1)/4))),
        Eq(y(t), I*(-1/(4*C2 + 4*t))**(S(1)/4))]
    assert dsolve(eq1) == sol1

    eq2 = (Eq(diff(x(t),t), exp(3*x(t))*y(t)**3),Eq(diff(y(t),t), y(t)**5))
    sol2 = [
        Eq(x(t), -log(C1 - 3/(-1/(4*C2 + 4*t))**(S(1)/4))/3),
        Eq(y(t), -(-1/(4*C2 + 4*t))**(S(1)/4)),
        Eq(x(t), -log(C1 + 3/(-1/(4*C2 + 4*t))**(S(1)/4))/3),
        Eq(y(t), (-1/(4*C2 + 4*t))**(S(1)/4)),
        Eq(x(t), -log(C1 + 3*I/(-1/(4*C2 + 4*t))**(S(1)/4))/3),
        Eq(y(t), -I*(-1/(4*C2 + 4*t))**(S(1)/4)),
        Eq(x(t), -log(C1 - 3*I/(-1/(4*C2 + 4*t))**(S(1)/4))/3),
        Eq(y(t), I*(-1/(4*C2 + 4*t))**(S(1)/4))]
    assert dsolve(eq2) == sol2

    eq3 = (Eq(diff(x(t),t), y(t)*x(t)), Eq(diff(y(t),t), x(t)**3))
    tt = S(2)/3
    sol3 = [
        Eq(x(t), 6**tt/(6*(-sinh(sqrt(C1)*(C2 + t)/2)/sqrt(C1))**tt)),
        Eq(y(t), sqrt(C1 + C1/sinh(sqrt(C1)*(C2 + t)/2)**2)/3)]
    assert dsolve(eq3) == sol3

    eq4 = (Eq(diff(x(t),t),x(t)*y(t)*sin(t)**2), Eq(diff(y(t),t),y(t)**2*sin(t)**2))
    sol4 = set([Eq(x(t), -2*exp(C1)/(C2*exp(C1) + t - sin(2*t)/2)), Eq(y(t), -2/(C1 + t - sin(2*t)/2))])
    assert dsolve(eq4) == sol4

    eq5 = (Eq(x(t),t*diff(x(t),t)+diff(x(t),t)*diff(y(t),t)), Eq(y(t),t*diff(y(t),t)+diff(y(t),t)**2))
    sol5 = set([Eq(x(t), C1*C2 + C1*t), Eq(y(t), C2**2 + C2*t)])
    assert dsolve(eq5) == sol5

    eq6 = (Eq(diff(x(t),t),x(t)**2*y(t)**3), Eq(diff(y(t),t),y(t)**5))
    sol6 = [
        Eq(x(t), 1/(C1 - 1/(-1/(4*C2 + 4*t))**(S(1)/4))),
        Eq(y(t), -(-1/(4*C2 + 4*t))**(S(1)/4)),
        Eq(x(t), 1/(C1 + (-1/(4*C2 + 4*t))**(-S(1)/4))),
        Eq(y(t), (-1/(4*C2 + 4*t))**(S(1)/4)),
        Eq(x(t), 1/(C1 + I/(-1/(4*C2 + 4*t))**(S(1)/4))),
        Eq(y(t), -I*(-1/(4*C2 + 4*t))**(S(1)/4)),
        Eq(x(t), 1/(C1 - I/(-1/(4*C2 + 4*t))**(S(1)/4))),
        Eq(y(t), I*(-1/(4*C2 + 4*t))**(S(1)/4))]
    assert dsolve(eq6) == sol6


def test_checksysodesol():
    x, y, z = symbols('x, y, z', function=True)
    t = Symbol('t')
    eq = (Eq(diff(x(t),t), 9*y(t)), Eq(diff(y(t),t), 12*x(t)))
    sol = [Eq(x(t), 9*C1*exp(-6*sqrt(3)*t) + 9*C2*exp(6*sqrt(3)*t)), \
    Eq(y(t), -6*sqrt(3)*C1*exp(-6*sqrt(3)*t) + 6*sqrt(3)*C2*exp(6*sqrt(3)*t))]
    assert checksysodesol(eq, sol) == (True, [0, 0])

    eq = (Eq(diff(x(t),t), 2*x(t) + 4*y(t)), Eq(diff(y(t),t), 12*x(t) + 41*y(t)))
    sol = [Eq(x(t), 4*C1*exp(t*(-sqrt(1713)/2 + S(43)/2)) + 4*C2*exp(t*(sqrt(1713)/2 + \
    S(43)/2))), Eq(y(t), C1*(-sqrt(1713)/2 + S(39)/2)*exp(t*(-sqrt(1713)/2 + \
    S(43)/2)) + C2*(S(39)/2 + sqrt(1713)/2)*exp(t*(sqrt(1713)/2 + S(43)/2)))]
    assert checksysodesol(eq, sol) == (True, [0, 0])

    eq = (Eq(diff(x(t),t), x(t) + y(t)), Eq(diff(y(t),t), -2*x(t) + 2*y(t)))
    sol = [Eq(x(t), (C1*sin(sqrt(7)*t/2) + C2*cos(sqrt(7)*t/2))*exp(3*t/2)), \
    Eq(y(t), ((C1/2 - sqrt(7)*C2/2)*sin(sqrt(7)*t/2) + (sqrt(7)*C1/2 + \
    C2/2)*cos(sqrt(7)*t/2))*exp(3*t/2))]
    assert checksysodesol(eq, sol) == (True, [0, 0])

    eq = (Eq(diff(x(t),t), x(t) + y(t) + 9), Eq(diff(y(t),t), 2*x(t) + 5*y(t) + 23))
    sol = [Eq(x(t), C1*exp(t*(-sqrt(6) + 3)) + C2*exp(t*(sqrt(6) + 3)) - \
    S(22)/3), Eq(y(t), C1*(-sqrt(6) + 2)*exp(t*(-sqrt(6) + 3)) + C2*(2 + \
    sqrt(6))*exp(t*(sqrt(6) + 3)) - S(5)/3)]
    assert checksysodesol(eq, sol) == (True, [0, 0])

    eq = (Eq(diff(x(t),t), x(t) + y(t) + 81), Eq(diff(y(t),t), -2*x(t) + y(t) + 23))
    sol = [Eq(x(t), (C1*sin(sqrt(2)*t) + C2*cos(sqrt(2)*t))*exp(t) - S(58)/3), \
    Eq(y(t), (sqrt(2)*C1*cos(sqrt(2)*t) - sqrt(2)*C2*sin(sqrt(2)*t))*exp(t) - S(185)/3)]
    assert checksysodesol(eq, sol) == (True, [0, 0])

    eq = (Eq(diff(x(t),t), 5*t*x(t) + 2*y(t)), Eq(diff(y(t),t), 2*x(t) + 5*t*y(t)))
    sol = [Eq(x(t), (C1*exp((Integral(2, t).doit())) + C2*exp(-(Integral(2, t)).doit()))*\
    exp((Integral(5*t, t)).doit())), Eq(y(t), (C1*exp((Integral(2, t)).doit()) - \
    C2*exp(-(Integral(2, t)).doit()))*exp((Integral(5*t, t)).doit()))]
    assert checksysodesol(eq, sol) == (True, [0, 0])

    eq = (Eq(diff(x(t),t), 5*t*x(t) + t**2*y(t)), Eq(diff(y(t),t), -t**2*x(t) + 5*t*y(t)))
    sol = [Eq(x(t), (C1*cos((Integral(t**2, t)).doit()) + C2*sin((Integral(t**2, t)).doit()))*\
    exp((Integral(5*t, t)).doit())), Eq(y(t), (-C1*sin((Integral(t**2, t)).doit()) + \
    C2*cos((Integral(t**2, t)).doit()))*exp((Integral(5*t, t)).doit()))]
    assert checksysodesol(eq, sol) == (True, [0, 0])

    eq = (Eq(diff(x(t),t), 5*t*x(t) + t**2*y(t)), Eq(diff(y(t),t), -t**2*x(t) + (5*t+9*t**2)*y(t)))
    sol = [Eq(x(t), (C1*exp((-sqrt(77)/2 + S(9)/2)*(Integral(t**2, t)).doit()) + \
    C2*exp((sqrt(77)/2 + S(9)/2)*(Integral(t**2, t)).doit()))*exp((Integral(5*t, t)).doit())), \
    Eq(y(t), (C1*(-sqrt(77)/2 + S(9)/2)*exp((-sqrt(77)/2 + S(9)/2)*(Integral(t**2, t)).doit()) + \
    C2*(sqrt(77)/2 + S(9)/2)*exp((sqrt(77)/2 + S(9)/2)*(Integral(t**2, t)).doit()))*exp((Integral(5*t, t)).doit()))]
    assert checksysodesol(eq, sol) == (True, [0, 0])

    eq = (Eq(diff(x(t),t,t), 5*x(t) + 43*y(t)), Eq(diff(y(t),t,t), x(t) + 9*y(t)))
    root0 = -sqrt(-sqrt(47) + 7)
    root1 = sqrt(-sqrt(47) + 7)
    root2 = -sqrt(sqrt(47) + 7)
    root3 = sqrt(sqrt(47) + 7)
    sol = [Eq(x(t), 43*C1*exp(t*root0) + 43*C2*exp(t*root1) + 43*C3*exp(t*root2) + 43*C4*exp(t*root3)), \
    Eq(y(t), C1*(root0**2 - 5)*exp(t*root0) + C2*(root1**2 - 5)*exp(t*root1) + \
    C3*(root2**2 - 5)*exp(t*root2) + C4*(root3**2 - 5)*exp(t*root3))]
    assert checksysodesol(eq, sol) == (True, [0, 0])

    eq = (Eq(diff(x(t),t,t), 8*x(t)+3*y(t)+31), Eq(diff(y(t),t,t), 9*x(t)+7*y(t)+12))
    root0 = -sqrt(-sqrt(109)/2 + S(15)/2)
    root1 = sqrt(-sqrt(109)/2 + S(15)/2)
    root2 = -sqrt(sqrt(109)/2 + S(15)/2)
    root3 = sqrt(sqrt(109)/2 + S(15)/2)
    sol = [Eq(x(t), 3*C1*exp(t*root0) + 3*C2*exp(t*root1) + 3*C3*exp(t*root2) + 3*C4*exp(t*root3) - S(181)/29), \
    Eq(y(t), C1*(root0**2 - 8)*exp(t*root0) + C2*(root1**2 - 8)*exp(t*root1) + \
    C3*(root2**2 - 8)*exp(t*root2) + C4*(root3**2 - 8)*exp(t*root3) + S(183)/29)]
    assert checksysodesol(eq, sol) == (True, [0, 0])

    eq = (Eq(diff(x(t),t,t) - 9*diff(y(t),t) + 7*x(t),0), Eq(diff(y(t),t,t) + 9*diff(x(t),t) + 7*y(t),0))
    sol = [Eq(x(t), C1*cos(t*(S(9)/2 + sqrt(109)/2)) + C2*sin(t*(S(9)/2 + sqrt(109)/2)) + \
    C3*cos(t*(-sqrt(109)/2 + S(9)/2)) + C4*sin(t*(-sqrt(109)/2 + S(9)/2))), Eq(y(t), -C1*sin(t*(S(9)/2 + sqrt(109)/2)) \
    + C2*cos(t*(S(9)/2 + sqrt(109)/2)) - C3*sin(t*(-sqrt(109)/2 + S(9)/2)) + C4*cos(t*(-sqrt(109)/2 + S(9)/2)))]
    assert checksysodesol(eq, sol) == (True, [0, 0])

    eq = (Eq(diff(x(t),t,t), 9*t*diff(y(t),t)-9*y(t)), Eq(diff(y(t),t,t),7*t*diff(x(t),t)-7*x(t)))
    I1 = sqrt(6)*7**(S(1)/4)*sqrt(pi)*erfi(sqrt(6)*7**(S(1)/4)*t/2)/2 - exp(3*sqrt(7)*t**2/2)/t
    I2 = -sqrt(6)*7**(S(1)/4)*sqrt(pi)*erf(sqrt(6)*7**(S(1)/4)*t/2)/2 - exp(-3*sqrt(7)*t**2/2)/t
    sol = [Eq(x(t), C3*t + t*(9*C1*I1 + 9*C2*I2)), Eq(y(t), C4*t + t*(3*sqrt(7)*C1*I1 - 3*sqrt(7)*C2*I2))]
    assert checksysodesol(eq, sol) == (True, [0, 0])

    eq = (Eq(diff(x(t),t), 21*x(t)), Eq(diff(y(t),t), 17*x(t)+3*y(t)), Eq(diff(z(t),t), 5*x(t)+7*y(t)+9*z(t)))
    sol = [Eq(x(t), C1*exp(21*t)), Eq(y(t), 17*C1*exp(21*t)/18 + C2*exp(3*t)), \
    Eq(z(t), 209*C1*exp(21*t)/216 - 7*C2*exp(3*t)/6 + C3*exp(9*t))]
    assert checksysodesol(eq, sol) == (True, [0, 0, 0])

    eq = (Eq(diff(x(t),t),3*y(t)-11*z(t)),Eq(diff(y(t),t),7*z(t)-3*x(t)),Eq(diff(z(t),t),11*x(t)-7*y(t)))
    sol = [Eq(x(t), 7*C0 + sqrt(179)*C1*cos(sqrt(179)*t) + (77*C1/3 + 130*C2/3)*sin(sqrt(179)*t)), \
    Eq(y(t), 11*C0 + sqrt(179)*C2*cos(sqrt(179)*t) + (-58*C1/3 - 77*C2/3)*sin(sqrt(179)*t)), \
    Eq(z(t), 3*C0 + sqrt(179)*(-7*C1/3 - 11*C2/3)*cos(sqrt(179)*t) + (11*C1 - 7*C2)*sin(sqrt(179)*t))]
    assert checksysodesol(eq, sol) == (True, [0, 0, 0])

    eq = (Eq(3*diff(x(t),t),4*5*(y(t)-z(t))),Eq(4*diff(y(t),t),3*5*(z(t)-x(t))),Eq(5*diff(z(t),t),3*4*(x(t)-y(t))))
    sol = [Eq(x(t), C0 + 5*sqrt(2)*C1*cos(5*sqrt(2)*t) + (12*C1/5 + 164*C2/15)*sin(5*sqrt(2)*t)), \
    Eq(y(t), C0 + 5*sqrt(2)*C2*cos(5*sqrt(2)*t) + (-51*C1/10 - 12*C2/5)*sin(5*sqrt(2)*t)), \
    Eq(z(t), C0 + 5*sqrt(2)*(-9*C1/25 - 16*C2/25)*cos(5*sqrt(2)*t) + (12*C1/5 - 12*C2/5)*sin(5*sqrt(2)*t))]
    assert checksysodesol(eq, sol) == (True, [0, 0, 0])

    eq = (Eq(diff(x(t),t),4*x(t) - z(t)),Eq(diff(y(t),t),2*x(t)+2*y(t)-z(t)),Eq(diff(z(t),t),3*x(t)+y(t)))
    sol = [Eq(x(t), C1*exp(2*t) + C2*t*exp(2*t) + C2*exp(2*t) + C3*t**2*exp(2*t)/2 + C3*t*exp(2*t) + C3*exp(2*t)), \
    Eq(y(t), C1*exp(2*t) + C2*t*exp(2*t) + C2*exp(2*t) + C3*t**2*exp(2*t)/2 + C3*t*exp(2*t)), \
    Eq(z(t), 2*C1*exp(2*t) + 2*C2*t*exp(2*t) + C2*exp(2*t) + C3*t**2*exp(2*t) + C3*t*exp(2*t) + C3*exp(2*t))]
    assert checksysodesol(eq, sol) == (True, [0, 0, 0])

    eq = (Eq(diff(x(t),t),4*x(t) - y(t) - 2*z(t)),Eq(diff(y(t),t),2*x(t) + y(t)- 2*z(t)),Eq(diff(z(t),t),5*x(t)-3*z(t)))
    sol = [Eq(x(t), C1*exp(2*t) + C2*(-sin(t) + 3*cos(t)) + C3*(3*sin(t) + cos(t))), \
    Eq(y(t), C2*(-sin(t) + 3*cos(t)) + C3*(3*sin(t) + cos(t))), Eq(z(t), C1*exp(2*t) + 5*C2*cos(t) + 5*C3*sin(t))]
    assert checksysodesol(eq, sol) == (True, [0, 0, 0])

    eq = (Eq(diff(x(t),t),x(t)*y(t)**3), Eq(diff(y(t),t),y(t)**5))
    sol = [Eq(x(t), C1*exp((-1/(4*C2 + 4*t))**(-S(1)/4))), Eq(y(t), -(-1/(4*C2 + 4*t))**(S(1)/4)), \
    Eq(x(t), C1*exp(-1/(-1/(4*C2 + 4*t))**(S(1)/4))), Eq(y(t), (-1/(4*C2 + 4*t))**(S(1)/4)), \
    Eq(x(t), C1*exp(-I/(-1/(4*C2 + 4*t))**(S(1)/4))), Eq(y(t), -I*(-1/(4*C2 + 4*t))**(S(1)/4)), \
    Eq(x(t), C1*exp(I/(-1/(4*C2 + 4*t))**(S(1)/4))), Eq(y(t), I*(-1/(4*C2 + 4*t))**(S(1)/4))]
    assert checksysodesol(eq, sol) == (True, [0, 0])

    eq = (Eq(diff(x(t),t), exp(3*x(t))*y(t)**3),Eq(diff(y(t),t), y(t)**5))
    sol = [Eq(x(t), -log(C1 - 3/(-1/(4*C2 + 4*t))**(S(1)/4))/3), Eq(y(t), -(-1/(4*C2 + 4*t))**(S(1)/4)), \
    Eq(x(t), -log(C1 + 3/(-1/(4*C2 + 4*t))**(S(1)/4))/3), Eq(y(t), (-1/(4*C2 + 4*t))**(S(1)/4)), \
    Eq(x(t), -log(C1 + 3*I/(-1/(4*C2 + 4*t))**(S(1)/4))/3), Eq(y(t), -I*(-1/(4*C2 + 4*t))**(S(1)/4)), \
    Eq(x(t), -log(C1 - 3*I/(-1/(4*C2 + 4*t))**(S(1)/4))/3), Eq(y(t), I*(-1/(4*C2 + 4*t))**(S(1)/4))]
    assert checksysodesol(eq, sol) == (True, [0, 0])

    eq = (Eq(x(t),t*diff(x(t),t)+diff(x(t),t)*diff(y(t),t)), Eq(y(t),t*diff(y(t),t)+diff(y(t),t)**2))
    sol = set([Eq(x(t), C1*C2 + C1*t), Eq(y(t), C2**2 + C2*t)])
    assert checksysodesol(eq, sol) == (True, [0, 0])


@slow
def test_nonlinear_3eq_order1():
    x, y, z = symbols('x, y, z', function=True)
    t = Symbol('t')
    eq1 = (4*diff(x(t),t) + 2*y(t)*z(t), 3*diff(y(t),t) - z(t)*x(t), 5*diff(z(t),t) - x(t)*y(t))
    sol1 = "[Eq(x(t), Eq(Integral(4/(sqrt(-4*_y**2 - 3*C1 + C2)*sqrt(-4*_y**2 + 5*C1 - C2)), (_y, x(t))), "\
    "C3 + Integral(-sqrt(15)/15, t))), Eq(y(t), Eq(Integral(3/(sqrt(-6*_y**2 - C1 + 5*C2)*sqrt(3*_y**2 + C1 - 4*C2)), "\
    "(_y, y(t))), C3 + Integral(sqrt(5)/10, t))), Eq(z(t), Eq(Integral(5/(sqrt(-10*_y**2 - 3*C1 + C2)*"\
    "sqrt(5*_y**2 + 4*C1 - C2)), (_y, z(t))), C3 + Integral(sqrt(3)/6, t)))]"
    assert str(dsolve(eq1)) == sol1

    eq2 = (4*diff(x(t),t) + 2*y(t)*z(t)*sin(t), 3*diff(y(t),t) - z(t)*x(t)*sin(t), 5*diff(z(t),t) - x(t)*y(t)*sin(t))
    sol2 = "[Eq(x(t), Eq(Integral(3/(sqrt(-6*_y**2 - C1 + 5*C2)*sqrt(3*_y**2 + C1 - 4*C2)), (_y, x(t))), C3 + "\
    "Integral(-sqrt(5)*sin(t)/10, t))), Eq(y(t), Eq(Integral(4/(sqrt(-4*_y**2 - 3*C1 + C2)*sqrt(-4*_y**2 + 5*C1 - C2)), "\
    "(_y, y(t))), C3 + Integral(sqrt(15)*sin(t)/15, t))), Eq(z(t), Eq(Integral(5/(sqrt(-10*_y**2 - 3*C1 + C2)*"\
    "sqrt(5*_y**2 + 4*C1 - C2)), (_y, z(t))), C3 + Integral(-sqrt(3)*sin(t)/6, t)))]"
    assert str(dsolve(eq2)) == sol2


def test_checkodesol():
    # For the most part, checkodesol is well tested in the tests below.
    # These tests only handle cases not checked below.
    raises(ValueError, lambda: checkodesol(f(x, y).diff(x), Eq(f(x, y), x)))
    raises(ValueError, lambda: checkodesol(f(x).diff(x), Eq(f(x, y),
           x), f(x, y)))
    assert checkodesol(f(x).diff(x), Eq(f(x, y), x)) == \
        (False, -f(x).diff(x) + f(x, y).diff(x) - 1)
    assert checkodesol(f(x).diff(x), Eq(f(x), x)) is not True
    assert checkodesol(f(x).diff(x), Eq(f(x), x)) == (False, 1)
    sol1 = Eq(f(x)**5 + 11*f(x) - 2*f(x) + x, 0)
    assert checkodesol(diff(sol1.lhs, x), sol1) == (True, 0)
    assert checkodesol(diff(sol1.lhs, x)*exp(f(x)), sol1) == (True, 0)
    assert checkodesol(diff(sol1.lhs, x, 2), sol1) == (True, 0)
    assert checkodesol(diff(sol1.lhs, x, 2)*exp(f(x)), sol1) == (True, 0)
    assert checkodesol(diff(sol1.lhs, x, 3), sol1) == (True, 0)
    assert checkodesol(diff(sol1.lhs, x, 3)*exp(f(x)), sol1) == (True, 0)
    assert checkodesol(diff(sol1.lhs, x, 3), Eq(f(x), x*log(x))) == \
        (False, 60*x**4*((log(x) + 1)**2 + log(x))*(
        log(x) + 1)*log(x)**2 - 5*x**4*log(x)**4 - 9)
    assert checkodesol(diff(exp(f(x)) + x, x)*x, Eq(exp(f(x)) + x)) == \
        (True, 0)
    assert checkodesol(diff(exp(f(x)) + x, x)*x, Eq(exp(f(x)) + x),
        solve_for_func=False) == (True, 0)
    assert checkodesol(f(x).diff(x, 2), [Eq(f(x), C1 + C2*x),
        Eq(f(x), C2 + C1*x), Eq(f(x), C1*x + C2*x**2)]) == \
        [(True, 0), (True, 0), (False, 2*C2)]
    assert checkodesol(f(x).diff(x, 2), set([Eq(f(x), C1 + C2*x),
        Eq(f(x), C2 + C1*x), Eq(f(x), C1*x + C2*x**2)])) == \
        set([(True, 0), (True, 0), (False, 2*C2)])
    assert checkodesol(f(x).diff(x) - 1/f(x)/2, Eq(f(x)**2, x)) == \
        [(True, 0), (True, 0)]
    assert checkodesol(f(x).diff(x) - f(x), Eq(C1*exp(x), f(x))) == (True, 0)
    # Based on test_1st_homogeneous_coeff_ode2_eq3sol.  Make sure that
    # checkodesol tries back substituting f(x) when it can.
    eq3 = x*exp(f(x)/x) + f(x) - x*f(x).diff(x)
    sol3 = Eq(f(x), log(log(C1/x)**(-x)))
    assert not checkodesol(eq3, sol3)[1].has(f(x))


@slow
def test_dsolve_options():
    eq = x*f(x).diff(x) + f(x)
    a = dsolve(eq, hint='all')
    b = dsolve(eq, hint='all', simplify=False)
    c = dsolve(eq, hint='all_Integral')
    keys = ['1st_exact', '1st_exact_Integral', '1st_homogeneous_coeff_best',
        '1st_homogeneous_coeff_subs_dep_div_indep',
        '1st_homogeneous_coeff_subs_dep_div_indep_Integral',
        '1st_homogeneous_coeff_subs_indep_div_dep',
        '1st_homogeneous_coeff_subs_indep_div_dep_Integral', '1st_linear',
        '1st_linear_Integral', 'almost_linear', 'almost_linear_Integral',
        'best', 'best_hint', 'default', 'lie_group',
        'nth_linear_euler_eq_homogeneous', 'order',
        'separable', 'separable_Integral']
    Integral_keys = ['1st_exact_Integral',
        '1st_homogeneous_coeff_subs_dep_div_indep_Integral',
        '1st_homogeneous_coeff_subs_indep_div_dep_Integral', '1st_linear_Integral',
        'almost_linear_Integral', 'best', 'best_hint', 'default',
        'nth_linear_euler_eq_homogeneous',
        'order', 'separable_Integral']
    assert sorted(a.keys()) == keys
    assert a['order'] == ode_order(eq, f(x))
    assert a['best'] == Eq(f(x), C1/x)
    assert dsolve(eq, hint='best') == Eq(f(x), C1/x)
    assert a['default'] == 'separable'
    assert a['best_hint'] == 'separable'
    assert not a['1st_exact'].has(Integral)
    assert not a['separable'].has(Integral)
    assert not a['1st_homogeneous_coeff_best'].has(Integral)
    assert not a['1st_homogeneous_coeff_subs_dep_div_indep'].has(Integral)
    assert not a['1st_homogeneous_coeff_subs_indep_div_dep'].has(Integral)
    assert not a['1st_linear'].has(Integral)
    assert a['1st_linear_Integral'].has(Integral)
    assert a['1st_exact_Integral'].has(Integral)
    assert a['1st_homogeneous_coeff_subs_dep_div_indep_Integral'].has(Integral)
    assert a['1st_homogeneous_coeff_subs_indep_div_dep_Integral'].has(Integral)
    assert a['separable_Integral'].has(Integral)
    assert sorted(b.keys()) == keys
    assert b['order'] == ode_order(eq, f(x))
    assert b['best'] == Eq(f(x), C1/x)
    assert dsolve(eq, hint='best', simplify=False) == Eq(f(x), C1/x)
    assert b['default'] == 'separable'
    assert b['best_hint'] == '1st_linear'
    assert a['separable'] != b['separable']
    assert a['1st_homogeneous_coeff_subs_dep_div_indep'] != \
        b['1st_homogeneous_coeff_subs_dep_div_indep']
    assert a['1st_homogeneous_coeff_subs_indep_div_dep'] != \
        b['1st_homogeneous_coeff_subs_indep_div_dep']
    assert not b['1st_exact'].has(Integral)
    assert not b['separable'].has(Integral)
    assert not b['1st_homogeneous_coeff_best'].has(Integral)
    assert not b['1st_homogeneous_coeff_subs_dep_div_indep'].has(Integral)
    assert not b['1st_homogeneous_coeff_subs_indep_div_dep'].has(Integral)
    assert not b['1st_linear'].has(Integral)
    assert b['1st_linear_Integral'].has(Integral)
    assert b['1st_exact_Integral'].has(Integral)
    assert b['1st_homogeneous_coeff_subs_dep_div_indep_Integral'].has(Integral)
    assert b['1st_homogeneous_coeff_subs_indep_div_dep_Integral'].has(Integral)
    assert b['separable_Integral'].has(Integral)
    assert sorted(c.keys()) == Integral_keys
    raises(ValueError, lambda: dsolve(eq, hint='notarealhint'))
    raises(ValueError, lambda: dsolve(eq, hint='Liouville'))
    assert dsolve(f(x).diff(x) - 1/f(x)**2, hint='all')['best'] == \
        dsolve(f(x).diff(x) - 1/f(x)**2, hint='best')
    assert dsolve(f(x) + f(x).diff(x) + sin(x).diff(x) + 1, f(x),
                  hint="1st_linear_Integral") == \
        Eq(f(x), (C1 + Integral((-sin(x).diff(x) - 1)*
                exp(Integral(1, x)), x))*exp(-Integral(1, x)))


def test_classify_ode():
    assert classify_ode(f(x).diff(x, 2), f(x)) == \
        ('nth_linear_constant_coeff_homogeneous', 'Liouville',
            '2nd_power_series_ordinary' ,'Liouville_Integral')
    assert classify_ode(f(x), f(x)) == ()
    assert classify_ode(Eq(f(x).diff(x), 0), f(x)) == ('separable',
        '1st_linear', '1st_homogeneous_coeff_best',
        '1st_homogeneous_coeff_subs_indep_div_dep',
        '1st_homogeneous_coeff_subs_dep_div_indep',
        '1st_power_series', 'lie_group',
        'nth_linear_constant_coeff_homogeneous',
        'separable_Integral',
        '1st_linear_Integral',
        '1st_homogeneous_coeff_subs_indep_div_dep_Integral',
        '1st_homogeneous_coeff_subs_dep_div_indep_Integral')
    assert classify_ode(f(x).diff(x)**2, f(x)) == ('lie_group',)
    # issue 4749: f(x) should be cleared from highest derivative before classifying
    a = classify_ode(Eq(f(x).diff(x) + f(x), x), f(x))
    b = classify_ode(f(x).diff(x)*f(x) + f(x)*f(x) - x*f(x), f(x))
    c = classify_ode(f(x).diff(x)/f(x) + f(x)/f(x) - x/f(x), f(x))
    assert a == ('1st_linear',
        'Bernoulli',
        'almost_linear',
        '1st_power_series', "lie_group",
        'nth_linear_constant_coeff_undetermined_coefficients',
        'nth_linear_constant_coeff_variation_of_parameters',
        '1st_linear_Integral',
        'Bernoulli_Integral',
        'almost_linear_Integral',
        'nth_linear_constant_coeff_variation_of_parameters_Integral')
    assert b == c != ()
    assert classify_ode(
        2*x*f(x)*f(x).diff(x) + (1 + x)*f(x)**2 - exp(x), f(x)
    ) == ('Bernoulli', 'almost_linear', 'lie_group',
        'Bernoulli_Integral', 'almost_linear_Integral')
    assert 'Riccati_special_minus2' in \
        classify_ode(2*f(x).diff(x) + f(x)**2 - f(x)/x + 3*x**(-2), f(x))
    raises(ValueError, lambda: classify_ode(x + f(x, y).diff(x).diff(
        y), f(x, y)))
    # issue 5176
    k = Symbol('k')
    assert classify_ode(f(x).diff(x)/(k*f(x) + k*x*f(x)) + 2*f(x)/(k*f(x) +
        k*x*f(x)) + x*f(x).diff(x)/(k*f(x) + k*x*f(x)) + z, f(x)) == \
        ('separable', '1st_exact', '1st_power_series', 'lie_group',
         'separable_Integral', '1st_exact_Integral')
    # preprocessing
    ans = ('separable', '1st_exact', '1st_linear', 'Bernoulli',
        '1st_homogeneous_coeff_best',
        '1st_homogeneous_coeff_subs_indep_div_dep',
        '1st_homogeneous_coeff_subs_dep_div_indep',
        '1st_power_series', 'lie_group',
        'nth_linear_constant_coeff_undetermined_coefficients',
        'nth_linear_constant_coeff_variation_of_parameters',
        'separable_Integral', '1st_exact_Integral',
        '1st_linear_Integral',
        'Bernoulli_Integral',
        '1st_homogeneous_coeff_subs_indep_div_dep_Integral',
        '1st_homogeneous_coeff_subs_dep_div_indep_Integral',
        'nth_linear_constant_coeff_variation_of_parameters_Integral')
    #     w/o f(x) given
    assert classify_ode(diff(f(x) + x, x) + diff(f(x), x)) == ans
    #     w/ f(x) and prep=True
    assert classify_ode(diff(f(x) + x, x) + diff(f(x), x), f(x),
                        prep=True) == ans

    assert classify_ode(Eq(2*x**3*f(x).diff(x), 0), f(x)) == \
        ('separable', '1st_linear', '1st_power_series', 'lie_group',
         'separable_Integral', '1st_linear_Integral')
    assert classify_ode(Eq(2*f(x)**3*f(x).diff(x), 0), f(x)) == \
        ('separable', '1st_power_series', 'lie_group', 'separable_Integral')


def test_classify_sysode():
    # Here x is assumed to be x(t) and y as y(t) for simplicity.
    # Similarly diff(x,t) and diff(y,y) is assumed to be x1 and y1 respectively.
    k, l, m, n = symbols('k, l, m, n', Integer=True)
    k1, k2, k3, l1, l2, l3, m1, m2, m3 = symbols('k1, k2, k3, l1, l2, l3, m1, m2, m3', Integer=True)
    P, Q, R, p, q, r = symbols('P, Q, R, p, q, r', Function=True)
    P1, P2, P3, Q1, Q2, R1, R2 = symbols('P1, P2, P3, Q1, Q2, R1, R2', function=True)
    x, y, z = symbols('x, y, z', Function=True)
    t = symbols('t')
    x1 = diff(x(t),t) ; y1 = diff(y(t),t) ; z1 = diff(z(t),t)
    x2 = diff(x(t),t,t) ; y2 = diff(y(t),t,t) ; z2 = diff(z(t),t,t)

    eq1 = (Eq(diff(x(t),t), 5*t*x(t) + 2*y(t)), Eq(diff(y(t),t), 2*x(t) + 5*t*y(t)))
    sol1 = {'no_of_equation': 2, 'func_coeff': {(0, x(t), 0): -5*t, (1, x(t), 1): 0, (0, x(t), 1): 1, \
    (1, y(t), 0): -5*t, (1, x(t), 0): -2, (0, y(t), 1): 0, (0, y(t), 0): -2, (1, y(t), 1): 1}, \
    'type_of_equation': 'type3', 'func': [x(t), y(t)], 'is_linear': True, 'eq': [-5*t*x(t) - 2*y(t) + \
    Derivative(x(t), t), -5*t*y(t) - 2*x(t) + Derivative(y(t), t)], 'order': {y(t): 1, x(t): 1}}
    assert classify_sysode(eq1) == sol1

    eq2 = (Eq(x2, k*x(t) - l*y1), Eq(y2, l*x1 + k*y(t)))
    sol2 = {'order': {y(t): 2, x(t): 2}, 'type_of_equation': 'type3', 'is_linear': True, 'eq': \
    [-k*x(t) + l*Derivative(y(t), t) + Derivative(x(t), t, t), -k*y(t) - l*Derivative(x(t), t) + \
    Derivative(y(t), t, t)], 'no_of_equation': 2, 'func_coeff': {(0, y(t), 0): 0, (0, x(t), 2): 1, \
    (1, y(t), 1): 0, (1, y(t), 2): 1, (1, x(t), 2): 0, (0, y(t), 2): 0, (0, x(t), 0): -k, (1, x(t), 1): \
    -l, (0, x(t), 1): 0, (0, y(t), 1): l, (1, x(t), 0): 0, (1, y(t), 0): -k}, 'func': [x(t), y(t)]}
    assert classify_sysode(eq2) == sol2

    eq3 = (Eq(x2+4*x1+3*y1+9*x(t)+7*y(t), 11*exp(I*t)), Eq(y2+5*x1+8*y1+3*x(t)+12*y(t), 2*exp(I*t)))
    sol3 = {'no_of_equation': 2, 'func_coeff': {(1, x(t), 2): 0, (0, y(t), 2): 0, (0, x(t), 0): 9, \
    (1, x(t), 1): 5, (0, x(t), 1): 4, (0, y(t), 1): 3, (1, x(t), 0): 3, (1, y(t), 0): 12, (0, y(t), 0): 7, \
    (0, x(t), 2): 1, (1, y(t), 2): 1, (1, y(t), 1): 8}, 'type_of_equation': 'type4', 'func': [x(t), y(t)], \
    'is_linear': True, 'eq': [9*x(t) + 7*y(t) - 11*exp(I*t) + 4*Derivative(x(t), t) + 3*Derivative(y(t), t) + \
    Derivative(x(t), t, t), 3*x(t) + 12*y(t) - 2*exp(I*t) + 5*Derivative(x(t), t) + 8*Derivative(y(t), t) + \
    Derivative(y(t), t, t)], 'order': {y(t): 2, x(t): 2}}
    assert classify_sysode(eq3) == sol3

    eq4 = (Eq((4*t**2 + 7*t + 1)**2*x2, 5*x(t) + 35*y(t)), Eq((4*t**2 + 7*t + 1)**2*y2, x(t) + 9*y(t)))
    sol4 = {'no_of_equation': 2, 'func_coeff': {(1, x(t), 2): 0, (0, y(t), 2): 0, (0, x(t), 0): -5, \
    (1, x(t), 1): 0, (0, x(t), 1): 0, (0, y(t), 1): 0, (1, x(t), 0): -1, (1, y(t), 0): -9, (0, y(t), 0): -35, \
    (0, x(t), 2): 16*t**4 + 56*t**3 + 57*t**2 + 14*t + 1, (1, y(t), 2): 16*t**4 + 56*t**3 + 57*t**2 + 14*t + 1, \
    (1, y(t), 1): 0}, 'type_of_equation': 'type10', 'func': [x(t), y(t)], 'is_linear': True, \
    'eq': [(4*t**2 + 7*t + 1)**2*Derivative(x(t), t, t) - 5*x(t) - 35*y(t), (4*t**2 + 7*t + 1)**2*Derivative(y(t), t, t)\
    - x(t) - 9*y(t)], 'order': {y(t): 2, x(t): 2}}
    assert classify_sysode(eq4) == sol4

    eq5 = (Eq(diff(x(t),t), x(t) + y(t) + 9), Eq(diff(y(t),t), 2*x(t) + 5*y(t) + 23))
    sol5 = {'no_of_equation': 2, 'func_coeff': {(0, x(t), 0): -1, (1, x(t), 1): 0, (0, x(t), 1): 1, (1, y(t), 0): -5, \
    (1, x(t), 0): -2, (0, y(t), 1): 0, (0, y(t), 0): -1, (1, y(t), 1): 1}, 'type_of_equation': 'type2', \
    'func': [x(t), y(t)], 'is_linear': True, 'eq': [-x(t) - y(t) + Derivative(x(t), t) - 9, -2*x(t) - 5*y(t) + \
    Derivative(y(t), t) - 23], 'order': {y(t): 1, x(t): 1}}
    assert classify_sysode(eq5) == sol5

    eq6 = (Eq(x1, exp(k*x(t))*P(x(t),y(t))), Eq(y1,r(y(t))*P(x(t),y(t))))
    sol6 = {'no_of_equation': 2, 'func_coeff': {(0, x(t), 0): 0, (1, x(t), 1): 0, (0, x(t), 1): 1, (1, y(t), 0): 0, \
    (1, x(t), 0): 0, (0, y(t), 1): 0, (0, y(t), 0): 0, (1, y(t), 1): 1}, 'type_of_equation': 'type2', 'func': \
    [x(t), y(t)], 'is_linear': False, 'eq': [-P(x(t), y(t))*exp(k*x(t)) + Derivative(x(t), t), -P(x(t), \
    y(t))*r(y(t)) + Derivative(y(t), t)], 'order': {y(t): 1, x(t): 1}}
    assert classify_sysode(eq6) == sol6

    eq7 = (Eq(x1, x(t)**2+y(t)/x(t)), Eq(y1, x(t)/y(t)))
    sol7 = {'no_of_equation': 2, 'func_coeff': {(0, x(t), 0): 0, (1, x(t), 1): 0, (0, x(t), 1): 1, (1, y(t), 0): 0, \
    (1, x(t), 0): -1/y(t), (0, y(t), 1): 0, (0, y(t), 0): -1/x(t), (1, y(t), 1): 1}, 'type_of_equation': 'type3', \
    'func': [x(t), y(t)], 'is_linear': False, 'eq': [-x(t)**2 + Derivative(x(t), t) - y(t)/x(t), -x(t)/y(t) + \
    Derivative(y(t), t)], 'order': {y(t): 1, x(t): 1}}
    assert classify_sysode(eq7) == sol7

    eq8 = (Eq(x1, P1(x(t))*Q1(y(t))*R(x(t),y(t),t)), Eq(y1, P1(x(t))*Q1(y(t))*R(x(t),y(t),t)))
    sol8 = {'func': [x(t), y(t)], 'is_linear': False, 'type_of_equation': 'type4', 'eq': \
    [-P1(x(t))*Q1(y(t))*R(x(t), y(t), t) + Derivative(x(t), t), -P1(x(t))*Q1(y(t))*R(x(t), y(t), t) + \
    Derivative(y(t), t)], 'func_coeff': {(0, y(t), 1): 0, (1, y(t), 1): 1, (1, x(t), 1): 0, (0, y(t), 0): 0, \
    (1, x(t), 0): 0, (0, x(t), 0): 0, (1, y(t), 0): 0, (0, x(t), 1): 1}, 'order': {y(t): 1, x(t): 1}, 'no_of_equation': 2}
    assert classify_sysode(eq8) == sol8

    eq9 = (Eq(x1,3*y(t)-11*z(t)),Eq(y1,7*z(t)-3*x(t)),Eq(z1,11*x(t)-7*y(t)))
    sol9 = {'no_of_equation': 3, 'func_coeff': {(1, y(t), 0): 0, (2, y(t), 1): 0, (2, z(t), 1): 1, \
    (0, x(t), 0): 0, (2, x(t), 1): 0, (1, x(t), 1): 0, (2, y(t), 0): 7, (0, x(t), 1): 1, (1, z(t), 1): 0, \
    (0, y(t), 1): 0, (1, x(t), 0): 3, (0, z(t), 0): 11, (0, y(t), 0): -3, (1, z(t), 0): -7, (0, z(t), 1): 0, \
    (2, x(t), 0): -11, (2, z(t), 0): 0, (1, y(t), 1): 1}, 'type_of_equation': 'type2', 'func': [x(t), y(t), z(t)], \
    'is_linear': True, 'eq': [-3*y(t) + 11*z(t) + Derivative(x(t), t), 3*x(t) - 7*z(t) + Derivative(y(t), t), \
    -11*x(t) + 7*y(t) + Derivative(z(t), t)], 'order': {z(t): 1, y(t): 1, x(t): 1}}
    assert classify_sysode(eq9) == sol9

    eq10 = (x2 + log(t)*(t*x1 - x(t)) + exp(t)*(t*y1 - y(t)), y2 + (t**2)*(t*x1 - x(t)) + (t)*(t*y1 - y(t)))
    sol10 = {'no_of_equation': 2, 'func_coeff': {(1, x(t), 2): 0, (0, y(t), 2): 0, (0, x(t), 0): -log(t), \
    (1, x(t), 1): t**3, (0, x(t), 1): t*log(t), (0, y(t), 1): t*exp(t), (1, x(t), 0): -t**2, (1, y(t), 0): -t, \
    (0, y(t), 0): -exp(t), (0, x(t), 2): 1, (1, y(t), 2): 1, (1, y(t), 1): t**2}, 'type_of_equation': 'type11', \
    'func': [x(t), y(t)], 'is_linear': True, 'eq': [(t*Derivative(x(t), t) - x(t))*log(t) + (t*Derivative(y(t), t) - \
    y(t))*exp(t) + Derivative(x(t), t, t), t**2*(t*Derivative(x(t), t) - x(t)) + t*(t*Derivative(y(t), t) - y(t)) \
    + Derivative(y(t), t, t)], 'order': {y(t): 2, x(t): 2}}
    assert classify_sysode(eq10) == sol10

    eq11 = (Eq(x1,x(t)*y(t)**3), Eq(y1,y(t)**5))
    sol11 = {'no_of_equation': 2, 'func_coeff': {(0, x(t), 0): -y(t)**3, (1, x(t), 1): 0, (0, x(t), 1): 1, \
    (1, y(t), 0): 0, (1, x(t), 0): 0, (0, y(t), 1): 0, (0, y(t), 0): 0, (1, y(t), 1): 1}, 'type_of_equation': \
    'type1', 'func': [x(t), y(t)], 'is_linear': False, 'eq': [-x(t)*y(t)**3 + Derivative(x(t), t), \
    -y(t)**5 + Derivative(y(t), t)], 'order': {y(t): 1, x(t): 1}}
    assert classify_sysode(eq11) == sol11

    eq12 = (Eq(x1, y(t)), Eq(y1, x(t)))
    sol12 = {'no_of_equation': 2, 'func_coeff': {(0, x(t), 0): 0, (1, x(t), 1): 0, (0, x(t), 1): 1, (1, y(t), 0): 0, \
    (1, x(t), 0): -1, (0, y(t), 1): 0, (0, y(t), 0): -1, (1, y(t), 1): 1}, 'type_of_equation': 'type1', 'func': \
    [x(t), y(t)], 'is_linear': True, 'eq': [-y(t) + Derivative(x(t), t), -x(t) + Derivative(y(t), t)], 'order': {y(t): 1, x(t): 1}}
    assert classify_sysode(eq12) == sol12

    eq13 = (Eq(x1,x(t)*y(t)*sin(t)**2), Eq(y1,y(t)**2*sin(t)**2))
    sol13 = {'no_of_equation': 2, 'func_coeff': {(0, x(t), 0): -y(t)*sin(t)**2, (1, x(t), 1): 0, (0, x(t), 1): 1, \
    (1, y(t), 0): 0, (1, x(t), 0): 0, (0, y(t), 1): 0, (0, y(t), 0): -x(t)*sin(t)**2, (1, y(t), 1): 1}, \
    'type_of_equation': 'type4', 'func': [x(t), y(t)], 'is_linear': False, 'eq': [-x(t)*y(t)*sin(t)**2 + \
    Derivative(x(t), t), -y(t)**2*sin(t)**2 + Derivative(y(t), t)], 'order': {y(t): 1, x(t): 1}}
    assert classify_sysode(eq13) == sol13

    eq14 = (Eq(x1, 21*x(t)), Eq(y1, 17*x(t)+3*y(t)), Eq(z1, 5*x(t)+7*y(t)+9*z(t)))
    sol14 = {'no_of_equation': 3, 'func_coeff': {(1, y(t), 0): -3, (2, y(t), 1): 0, (2, z(t), 1): 1, \
    (0, x(t), 0): -21, (2, x(t), 1): 0, (1, x(t), 1): 0, (2, y(t), 0): -7, (0, x(t), 1): 1, (1, z(t), 1): 0, \
    (0, y(t), 1): 0, (1, x(t), 0): -17, (0, z(t), 0): 0, (0, y(t), 0): 0, (1, z(t), 0): 0, (0, z(t), 1): 0, \
    (2, x(t), 0): -5, (2, z(t), 0): -9, (1, y(t), 1): 1}, 'type_of_equation': 'type1', 'func': [x(t), y(t), z(t)], \
    'is_linear': True, 'eq': [-21*x(t) + Derivative(x(t), t), -17*x(t) - 3*y(t) + Derivative(y(t), t), -5*x(t) - \
    7*y(t) - 9*z(t) + Derivative(z(t), t)], 'order': {z(t): 1, y(t): 1, x(t): 1}}
    assert classify_sysode(eq14) == sol14

    eq15 = (Eq(x1,4*x(t)+5*y(t)+2*z(t)),Eq(y1,x(t)+13*y(t)+9*z(t)),Eq(z1,32*x(t)+41*y(t)+11*z(t)))
    sol15 = {'no_of_equation': 3, 'func_coeff': {(1, y(t), 0): -13, (2, y(t), 1): 0, (2, z(t), 1): 1, \
    (0, x(t), 0): -4, (2, x(t), 1): 0, (1, x(t), 1): 0, (2, y(t), 0): -41, (0, x(t), 1): 1, (1, z(t), 1): 0, \
    (0, y(t), 1): 0, (1, x(t), 0): -1, (0, z(t), 0): -2, (0, y(t), 0): -5, (1, z(t), 0): -9, (0, z(t), 1): 0, \
    (2, x(t), 0): -32, (2, z(t), 0): -11, (1, y(t), 1): 1}, 'type_of_equation': 'type6', 'func': \
    [x(t), y(t), z(t)], 'is_linear': True, 'eq': [-4*x(t) - 5*y(t) - 2*z(t) + Derivative(x(t), t), -x(t) - 13*y(t) - \
    9*z(t) + Derivative(y(t), t), -32*x(t) - 41*y(t) - 11*z(t) + Derivative(z(t), t)], 'order': {z(t): 1, y(t): 1, x(t): 1}}
    assert classify_sysode(eq15) == sol15

    eq16 = (Eq(3*x1,4*5*(y(t)-z(t))),Eq(4*y1,3*5*(z(t)-x(t))),Eq(5*z1,3*4*(x(t)-y(t))))
    sol16 = {'no_of_equation': 3, 'func_coeff': {(1, y(t), 0): 0, (2, y(t), 1): 0, (2, z(t), 1): 5, \
    (0, x(t), 0): 0, (2, x(t), 1): 0, (1, x(t), 1): 0, (2, y(t), 0): 12, (0, x(t), 1): 3, (1, z(t), 1): 0, \
    (0, y(t), 1): 0, (1, x(t), 0): 15, (0, z(t), 0): 20, (0, y(t), 0): -20, (1, z(t), 0): -15, (0, z(t), 1): 0, \
    (2, x(t), 0): -12, (2, z(t), 0): 0, (1, y(t), 1): 4}, 'type_of_equation': 'type3', 'func': [x(t), y(t), z(t)], \
    'is_linear': True, 'eq': [-20*y(t) + 20*z(t) + 3*Derivative(x(t), t), 15*x(t) - 15*z(t) + 4*Derivative(y(t), t), \
    -12*x(t) + 12*y(t) + 5*Derivative(z(t), t)], 'order': {z(t): 1, y(t): 1, x(t): 1}}
    assert classify_sysode(eq16) == sol16


def test_ode_order():
    f = Function('f')
    g = Function('g')
    x = Symbol('x')
    assert ode_order(3*x*exp(f(x)), f(x)) == 0
    assert ode_order(x*diff(f(x), x) + 3*x*f(x) - sin(x)/x, f(x)) == 1
    assert ode_order(x**2*f(x).diff(x, x) + x*diff(f(x), x) - f(x), f(x)) == 2
    assert ode_order(diff(x*exp(f(x)), x, x), f(x)) == 2
    assert ode_order(diff(x*diff(x*exp(f(x)), x, x), x), f(x)) == 3
    assert ode_order(diff(f(x), x, x), g(x)) == 0
    assert ode_order(diff(f(x), x, x)*diff(g(x), x), f(x)) == 2
    assert ode_order(diff(f(x), x, x)*diff(g(x), x), g(x)) == 1
    assert ode_order(diff(x*diff(x*exp(f(x)), x, x), x), g(x)) == 0
    # issue 5835: ode_order has to also work for unevaluated derivatives
    # (ie, without using doit()).
    assert ode_order(Derivative(x*f(x), x), f(x)) == 1
    assert ode_order(x*sin(Derivative(x*f(x)**2, x, x)), f(x)) == 2
    assert ode_order(Derivative(x*Derivative(x*exp(f(x)), x, x), x), g(x)) == 0
    assert ode_order(Derivative(f(x), x, x), g(x)) == 0
    assert ode_order(Derivative(x*exp(f(x)), x, x), f(x)) == 2
    assert ode_order(Derivative(f(x), x, x)*Derivative(g(x), x), g(x)) == 1
    assert ode_order(Derivative(x*Derivative(f(x), x, x), x), f(x)) == 3
    assert ode_order(
        x*sin(Derivative(x*Derivative(f(x), x)**2, x, x)), f(x)) == 3


# In all tests below, checkodesol has the order option set to prevent
# superfluous calls to ode_order(), and the solve_for_func flag set to False
# because dsolve() already tries to solve for the function, unless the
# simplify=False option is set.
def test_old_ode_tests():
    # These are simple tests from the old ode module
    eq1 = Eq(f(x).diff(x), 0)
    eq2 = Eq(3*f(x).diff(x) - 5, 0)
    eq3 = Eq(3*f(x).diff(x), 5)
    eq4 = Eq(9*f(x).diff(x, x) + f(x), 0)
    eq5 = Eq(9*f(x).diff(x, x), f(x))
    # Type: a(x)f'(x)+b(x)*f(x)+c(x)=0
    eq6 = Eq(x**2*f(x).diff(x) + 3*x*f(x) - sin(x)/x, 0)
    eq7 = Eq(f(x).diff(x, x) - 3*diff(f(x), x) + 2*f(x), 0)
    # Type: 2nd order, constant coefficients (two real different roots)
    eq8 = Eq(f(x).diff(x, x) - 4*diff(f(x), x) + 4*f(x), 0)
    # Type: 2nd order, constant coefficients (two real equal roots)
    eq9 = Eq(f(x).diff(x, x) + 2*diff(f(x), x) + 3*f(x), 0)
    # Type: 2nd order, constant coefficients (two complex roots)
    eq10 = Eq(3*f(x).diff(x) - 1, 0)
    eq11 = Eq(x*f(x).diff(x) - 1, 0)
    sol1 = Eq(f(x), C1)
    sol2 = Eq(f(x), C1 + 5*x/3)
    sol3 = Eq(f(x), C1 + 5*x/3)
    sol4 = Eq(f(x), C1*sin(x/3) + C2*cos(x/3))
    sol5 = Eq(f(x), C1*exp(-x/3) + C2*exp(x/3))
    sol6 = Eq(f(x), (C1 - cos(x))/x**3)
    sol7 = Eq(f(x), (C1 + C2*exp(x))*exp(x))
    sol8 = Eq(f(x), (C1 + C2*x)*exp(2*x))
    sol9 = Eq(f(x), (C1*sin(x*sqrt(2)) + C2*cos(x*sqrt(2)))*exp(-x))
    sol10 = Eq(f(x), C1 + x/3)
    sol11 = Eq(f(x), C1 + log(x))
    assert dsolve(eq1) == sol1
    assert dsolve(eq1.lhs) == sol1
    assert dsolve(eq2) == sol2
    assert dsolve(eq3) == sol3
    assert dsolve(eq4) == sol4
    assert dsolve(eq5) == sol5
    assert dsolve(eq6) == sol6
    assert dsolve(eq7) == sol7
    assert dsolve(eq8) == sol8
    assert dsolve(eq9) == sol9
    assert dsolve(eq10) == sol10
    assert dsolve(eq11) == sol11
    assert checkodesol(eq1, sol1, order=1, solve_for_func=False)[0]
    assert checkodesol(eq2, sol2, order=1, solve_for_func=False)[0]
    assert checkodesol(eq3, sol3, order=1, solve_for_func=False)[0]
    assert checkodesol(eq4, sol4, order=2, solve_for_func=False)[0]
    assert checkodesol(eq5, sol5, order=2, solve_for_func=False)[0]
    assert checkodesol(eq6, sol6, order=1, solve_for_func=False)[0]
    assert checkodesol(eq7, sol7, order=2, solve_for_func=False)[0]
    assert checkodesol(eq8, sol8, order=2, solve_for_func=False)[0]
    assert checkodesol(eq9, sol9, order=2, solve_for_func=False)[0]
    assert checkodesol(eq10, sol10, order=1, solve_for_func=False)[0]
    assert checkodesol(eq11, sol11, order=1, solve_for_func=False)[0]


@slow
def test_1st_linear():
    # Type: first order linear form f'(x)+p(x)f(x)=q(x)
    eq = Eq(f(x).diff(x) + x*f(x), x**2)
    sol = Eq(f(x), (C1 + x*exp(x**2/2)
                    - sqrt(2)*sqrt(pi)*erfi(sqrt(2)*x/2)/2)*exp(-x**2/2))
    assert dsolve(eq, hint='1st_linear') == sol
    assert checkodesol(eq, sol, order=1, solve_for_func=False)[0]


def test_Bernoulli():
    # Type: Bernoulli, f'(x) + p(x)*f(x) == q(x)*f(x)**n
    eq = Eq(x*f(x).diff(x) + f(x) - f(x)**2, 0)
    sol = dsolve(eq, f(x), hint='Bernoulli')
    assert sol == Eq(f(x), 1/(x*(C1 + 1/x)))
    assert checkodesol(eq, sol, order=1, solve_for_func=False)[0]


def test_Riccati_special_minus2():
    # Type: Riccati special alpha = -2, a*dy/dx + b*y**2 + c*y/x +d/x**2
    eq = 2*f(x).diff(x) + f(x)**2 - f(x)/x + 3*x**(-2)
    sol = dsolve(eq, f(x), hint='Riccati_special_minus2')
    assert checkodesol(eq, sol, order=1, solve_for_func=False)[0]


def test_1st_exact1():
    # Type: Exact differential equation, p(x,f) + q(x,f)*f' == 0,
    # where dp/df == dq/dx
    eq1 = sin(x)*cos(f(x)) + cos(x)*sin(f(x))*f(x).diff(x)
    eq2 = (2*x*f(x) + 1)/f(x) + (f(x) - x)/f(x)**2*f(x).diff(x)
    eq3 = 2*x + f(x)*cos(x) + (2*f(x) + sin(x) - sin(f(x)))*f(x).diff(x)
    eq4 = cos(f(x)) - (x*sin(f(x)) - f(x)**2)*f(x).diff(x)
    eq5 = 2*x*f(x) + (x**2 + f(x)**2)*f(x).diff(x)
    sol1 = [Eq(f(x), -acos(C1/cos(x)) + 2*pi), Eq(f(x), acos(C1/cos(x)))]
    sol2 = Eq(f(x), exp(C1 - x**2 + LambertW(-x*exp(-C1 + x**2))))
    sol2b = Eq(log(f(x)) + x/f(x) + x**2, C1)
    sol3 = Eq(f(x)*sin(x) + cos(f(x)) + x**2 + f(x)**2, C1)
    sol4 = Eq(x*cos(f(x)) + f(x)**3/3, C1)
    sol5 = Eq(x**2*f(x) + f(x)**3/3, C1)
    assert dsolve(eq1, f(x), hint='1st_exact') == sol1
    assert dsolve(eq2, f(x), hint='1st_exact') == sol2
    assert dsolve(eq3, f(x), hint='1st_exact') == sol3
    assert dsolve(eq4, hint='1st_exact') == sol4
    assert dsolve(eq5, hint='1st_exact', simplify=False) == sol5
    assert checkodesol(eq1, sol1, order=1, solve_for_func=False)[0]
    # issue 5080 blocks the testing of this solution
    #assert checkodesol(eq2, sol2, order=1, solve_for_func=False)[0]
    assert checkodesol(eq2, sol2b, order=1, solve_for_func=False)[0]
    assert checkodesol(eq3, sol3, order=1, solve_for_func=False)[0]
    assert checkodesol(eq4, sol4, order=1, solve_for_func=False)[0]
    assert checkodesol(eq5, sol5, order=1, solve_for_func=False)[0]


@slow
@XFAIL
def test_1st_exact2():
    """
    This is an exact equation that fails under the exact engine. It is caught
    by first order homogeneous albeit with a much contorted solution.  The
    exact engine fails because of a poorly simplified integral of q(0,y)dy,
    where q is the function multiplying f'.  The solutions should be
    Eq(sqrt(x**2+f(x)**2)**3+y**3, C1).  The equation below is
    equivalent, but it is so complex that checkodesol fails, and takes a long
    time to do so.
    """
    if ON_TRAVIS:
        skip("Too slow for travis.")
    eq = (x*sqrt(x**2 + f(x)**2) - (x**2*f(x)/(f(x) -
          sqrt(x**2 + f(x)**2)))*f(x).diff(x))
    sol = dsolve(eq)
    assert sol == Eq(log(x),
        C1 - 9*sqrt(1 + f(x)**2/x**2)*asinh(f(x)/x)/(-27*f(x)/x +
        27*sqrt(1 + f(x)**2/x**2)) - 9*sqrt(1 + f(x)**2/x**2)*
        log(1 - sqrt(1 + f(x)**2/x**2)*f(x)/x + 2*f(x)**2/x**2)/
        (-27*f(x)/x + 27*sqrt(1 + f(x)**2/x**2)) +
        9*asinh(f(x)/x)*f(x)/(x*(-27*f(x)/x + 27*sqrt(1 + f(x)**2/x**2))) +
        9*f(x)*log(1 - sqrt(1 + f(x)**2/x**2)*f(x)/x + 2*f(x)**2/x**2)/
        (x*(-27*f(x)/x + 27*sqrt(1 + f(x)**2/x**2))))
    assert checkodesol(eq, sol, order=1, solve_for_func=False)[0]


def test_separable1():
    # test_separable1-5 are from Ordinary Differential Equations, Tenenbaum and
    # Pollard, pg. 55
    eq1 = f(x).diff(x) - f(x)
    eq2 = x*f(x).diff(x) - f(x)
    eq3 = f(x).diff(x) + sin(x)
    eq4 = f(x)**2 + 1 - (x**2 + 1)*f(x).diff(x)
    eq5 = f(x).diff(x)/tan(x) - f(x) - 2
    sol1 = Eq(f(x), C1*exp(x))
    sol2 = Eq(f(x), C1*x)
    sol3 = Eq(f(x), C1 + cos(x))
    sol4 = Eq(atan(f(x)), C1 + atan(x))
    sol5 = Eq(f(x), -2 + C1*sqrt(1 + tan(x)**2))
    assert dsolve(eq1, hint='separable') == sol1
    assert dsolve(eq2, hint='separable') == sol2
    assert dsolve(eq3, hint='separable') == sol3
    assert dsolve(eq4, hint='separable', simplify=False) == sol4
    assert dsolve(eq5, hint='separable') == simplify(sol5).expand()
    assert checkodesol(eq1, sol1, order=1, solve_for_func=False)[0]
    assert checkodesol(eq2, sol2, order=1, solve_for_func=False)[0]
    assert checkodesol(eq3, sol3, order=1, solve_for_func=False)[0]
    assert checkodesol(eq4, sol4, order=1, solve_for_func=False)[0]
    assert checkodesol(eq5, sol5, order=1, solve_for_func=False)[0]


def test_separable2():
    a = Symbol('a')
    eq6 = f(x)*x**2*f(x).diff(x) - f(x)**3 - 2*x**2*f(x).diff(x)
    eq7 = f(x)**2 - 1 - (2*f(x) + x*f(x))*f(x).diff(x)
    eq8 = x*log(x)*f(x).diff(x) + sqrt(1 + f(x)**2)
    eq9 = exp(x + 1)*tan(f(x)) + cos(f(x))*f(x).diff(x)
    eq10 = (x*cos(f(x)) + x**2*sin(f(x))*f(x).diff(x) -
            a**2*sin(f(x))*f(x).diff(x))
    # solve() messes this one up a little bit, so lets test _Integral here
    # We have to test strings with _Integral because y is a dummy variable.
    sol6str = ("Eq(Integral((_y - 2)/_y**3, (_y, f(x))), "
               "C1 + Integral(x**(-2), x))")
    sol7 = Eq(-log(-1 + f(x)**2)/2, C1 - log(2 + x))
    sol8 = Eq(asinh(f(x)), C1 - log(log(x)))
    # integrate cannot handle the integral on the lhs (cos/tan)
    sol9str = ("Eq(Integral(cos(_y)/tan(_y), (_y, f(x))), "
                "C1 + Integral(-E*exp(x), x))")
    sol10 = Eq(-log(-1 + sin(f(x))**2)/2, C1 - log(x**2 - a**2)/2)
    assert str(dsolve(eq6, hint='separable_Integral')) == sol6str
    assert dsolve(eq7, hint='separable', simplify=False) == sol7
    assert dsolve(eq8, hint='separable', simplify=False) == sol8
    assert str(dsolve(eq9, hint='separable_Integral')) == sol9str
    assert dsolve(eq10, hint='separable', simplify=False) == sol10
    assert checkodesol(eq7, sol7, order=1, solve_for_func=False)[0]
    assert checkodesol(eq8, sol8, order=1, solve_for_func=False)[0]
    assert checkodesol(eq10, sol10, order=1, solve_for_func=False)[0]


def test_separable3():
    eq11 = f(x).diff(x) - f(x)*tan(x)
    eq12 = (x - 1)*cos(f(x))*f(x).diff(x) - 2*x*sin(f(x))
    eq13 = f(x).diff(x) - f(x)*log(f(x))/tan(x)
    sol11 = Eq(f(x), C1*sqrt(1 + tan(x)**2))
    sol12 = Eq(log(-1 + cos(f(x))**2)/2, C1 + 2*x + 2*log(x - 1))
    sol13 = Eq(log(log(f(x))), C1 + log(cos(x)**2 - 1)/2)
    assert dsolve(eq11, hint='separable') == simplify(sol11)
    assert dsolve(eq12, hint='separable', simplify=False) == sol12
    assert dsolve(eq13, hint='separable', simplify=False) == sol13
    assert checkodesol(eq11, sol11, order=1, solve_for_func=False)[0]
    assert checkodesol(eq13, sol13, order=1, solve_for_func=False)[0]


def test_separable4():
    # This has a slow integral (1/((1 + y**2)*atan(y))), so we isolate it.
    eq14 = x*f(x).diff(x) + (1 + f(x)**2)*atan(f(x))
    sol14 = Eq(log(atan(f(x))), C1 - log(x))
    assert dsolve(eq14, hint='separable', simplify=False) == sol14
    assert checkodesol(eq14, sol14, order=1, solve_for_func=False)[0]


def test_separable5():
    eq15 = f(x).diff(x) + x*(f(x) + 1)
    eq16 = exp(f(x)**2)*(x**2 + 2*x + 1) + (x*f(x) + f(x))*f(x).diff(x)
    eq17 = f(x).diff(x) + f(x)
    eq18 = sin(x)*cos(2*f(x)) + cos(x)*sin(2*f(x))*f(x).diff(x)
    eq19 = (1 - x)*f(x).diff(x) - x*(f(x) + 1)
    eq20 = f(x)*diff(f(x), x) + x - 3*x*f(x)**2
    eq21 = f(x).diff(x) - exp(x + f(x))
    sol15 = Eq(f(x), -1 + C1*exp(-x**2/2))
    sol16 = Eq(-exp(-f(x)**2)/2, C1 - x - x**2/2)
    sol17 = Eq(f(x), C1*exp(-x))
    sol18 = Eq(-log(-1 + sin(2*f(x))**2)/4, C1 + log(-1 + sin(x)**2)/2)
    sol19 = Eq(f(x), (C1*exp(-x) - x + 1)/(x - 1))
    sol20 = Eq(log(-1 + 3*f(x)**2)/6, C1 + x**2/2)
    sol21 = Eq(-exp(-f(x)), C1 + exp(x))
    assert dsolve(eq15, hint='separable') == sol15
    assert dsolve(eq16, hint='separable', simplify=False) == sol16
    assert dsolve(eq17, hint='separable') == sol17
    assert dsolve(eq18, hint='separable', simplify=False) == sol18
    assert dsolve(eq19, hint='separable') == sol19
    assert dsolve(eq20, hint='separable', simplify=False) == sol20
    assert dsolve(eq21, hint='separable', simplify=False) == sol21
    assert checkodesol(eq15, sol15, order=1, solve_for_func=False)[0]
    assert checkodesol(eq16, sol16, order=1, solve_for_func=False)[0]
    assert checkodesol(eq17, sol17, order=1, solve_for_func=False)[0]
    assert checkodesol(eq18, sol18, order=1, solve_for_func=False)[0]
    assert checkodesol(eq19, sol19, order=1, solve_for_func=False)[0]
    assert checkodesol(eq20, sol20, order=1, solve_for_func=False)[0]
    assert checkodesol(eq21, sol21, order=1, solve_for_func=False)[0]


def test_separable_1_5_checkodesol():
    eq12 = (x - 1)*cos(f(x))*f(x).diff(x) - 2*x*sin(f(x))
    sol12 = Eq(-log(1 - cos(f(x))**2)/2, C1 - 2*x - 2*log(1 - x))
    assert checkodesol(eq12, sol12, order=1, solve_for_func=False)[0]


def test_homogeneous_order():
    assert homogeneous_order(exp(y/x) + tan(y/x), x, y) == 0
    assert homogeneous_order(x**2 + sin(x)*cos(y), x, y) is None
    assert homogeneous_order(x - y - x*sin(y/x), x, y) == 1
    assert homogeneous_order((x*y + sqrt(x**4 + y**4) + x**2*(log(x) - log(y)))/
        (pi*x**Rational(2, 3)*sqrt(y)**3), x, y) == Rational(-1, 6)
    assert homogeneous_order(y/x*cos(y/x) - x/y*sin(y/x) + cos(y/x), x, y) == 0
    assert homogeneous_order(f(x), x, f(x)) == 1
    assert homogeneous_order(f(x)**2, x, f(x)) == 2
    assert homogeneous_order(x*y*z, x, y) == 2
    assert homogeneous_order(x*y*z, x, y, z) == 3
    assert homogeneous_order(x**2*f(x)/sqrt(x**2 + f(x)**2), f(x)) is None
    assert homogeneous_order(f(x, y)**2, x, f(x, y), y) == 2
    assert homogeneous_order(f(x, y)**2, x, f(x), y) is None
    assert homogeneous_order(f(x, y)**2, x, f(x, y)) is None
    assert homogeneous_order(f(y, x)**2, x, y, f(x, y)) is None
    assert homogeneous_order(f(y), f(x), x) is None
    assert homogeneous_order(-f(x)/x + 1/sin(f(x)/ x), f(x), x) == 0
    assert homogeneous_order(log(1/y) + log(x**2), x, y) is None
    assert homogeneous_order(log(1/y) + log(x), x, y) == 0
    assert homogeneous_order(log(x/y), x, y) == 0
    assert homogeneous_order(2*log(1/y) + 2*log(x), x, y) == 0
    a = Symbol('a')
    assert homogeneous_order(a*log(1/y) + a*log(x), x, y) == 0
    assert homogeneous_order(f(x).diff(x), x, y) is None
    assert homogeneous_order(-f(x).diff(x) + x, x, y) is None
    assert homogeneous_order(O(x), x, y) is None
    assert homogeneous_order(x + O(x**2), x, y) is None
    assert homogeneous_order(x**pi, x) == pi
    assert homogeneous_order(x**x, x) is None
    raises(ValueError, lambda: homogeneous_order(x*y))


@slow
def test_1st_homogeneous_coeff_ode():
    # Type: First order homogeneous, y'=f(y/x)
    eq1 = f(x)/x*cos(f(x)/x) - (x/f(x)*sin(f(x)/x) + cos(f(x)/x))*f(x).diff(x)
    eq2 = x*f(x).diff(x) - f(x) - x*sin(f(x)/x)
    eq3 = f(x) + (x*log(f(x)/x) - 2*x)*diff(f(x), x)
    eq4 = 2*f(x)*exp(x/f(x)) + f(x)*f(x).diff(x) - 2*x*exp(x/f(x))*f(x).diff(x)
    eq5 = 2*x**2*f(x) + f(x)**3 + (x*f(x)**2 - 2*x**3)*f(x).diff(x)
    eq6 = x*exp(f(x)/x) - f(x)*sin(f(x)/x) + x*sin(f(x)/x)*f(x).diff(x)
    eq7 = (x + sqrt(f(x)**2 - x*f(x)))*f(x).diff(x) - f(x)
    eq8 = x + f(x) - (x - f(x))*f(x).diff(x)
    sol1 = Eq(log(x), C1 - log(f(x)*sin(f(x)/x)/x))
    sol2 = Eq(log(x), log(C1) + log(cos(f(x)/x) - 1)/2 - log(cos(f(x)/x) + 1)/2)
    sol3 = Eq(f(x), -exp(C1)*LambertW(-x*exp(-C1 + 1)))
    sol4 = Eq(log(f(x)), C1 - 2*exp(x/f(x)))
    sol5 = Eq(f(x), exp(2*C1 + LambertW(-2*x**4*exp(-4*C1))/2)/x)
    sol6 = Eq(log(x),
        C1 + exp(-f(x)/x)*sin(f(x)/x)/2 + exp(-f(x)/x)*cos(f(x)/x)/2)
    sol7 = Eq(log(f(x)), C1 - 2*sqrt(-x/f(x) + 1))
    sol8 = Eq(log(x), C1 - log(sqrt(1 + f(x)**2/x**2)) + atan(f(x)/x))
    assert dsolve(eq1, hint='1st_homogeneous_coeff_subs_dep_div_indep') == \
        sol1
    # indep_div_dep actually has a simpler solution for eq2,
    # but it runs too slow
    assert dsolve(eq2, hint='1st_homogeneous_coeff_subs_dep_div_indep',
            simplify=False) == sol2
    assert dsolve(eq3, hint='1st_homogeneous_coeff_best') == sol3
    assert dsolve(eq4, hint='1st_homogeneous_coeff_best') == sol4
    assert dsolve(eq5, hint='1st_homogeneous_coeff_best') == sol5
    assert dsolve(eq6, hint='1st_homogeneous_coeff_subs_dep_div_indep') == \
        sol6
    assert dsolve(eq7, hint='1st_homogeneous_coeff_best') == sol7
    assert dsolve(eq8, hint='1st_homogeneous_coeff_best') == sol8
    # checks are below


@slow
def test_1st_homogeneous_coeff_ode_check134568():
    # These are the checkodesols from test_homogeneous_coeff_ode().
    eq1 = f(x)/x*cos(f(x)/x) - (x/f(x)*sin(f(x)/x) + cos(f(x)/x))*f(x).diff(x)
    eq3 = f(x) + (x*log(f(x)/x) - 2*x)*diff(f(x), x)
    eq4 = 2*f(x)*exp(x/f(x)) + f(x)*f(x).diff(x) - 2*x*exp(x/f(x))*f(x).diff(x)
    eq5 = 2*x**2*f(x) + f(x)**3 + (x*f(x)**2 - 2*x**3)*f(x).diff(x)
    eq6 = x*exp(f(x)/x) - f(x)*sin(f(x)/x) + x*sin(f(x)/x)*f(x).diff(x)
    eq8 = x + f(x) - (x - f(x))*f(x).diff(x)
    sol1 = Eq(f(x)*sin(f(x)/x), C1)
    sol4 = Eq(log(C1*f(x)) + 2*exp(x/f(x)), 0)
    sol3 = Eq(-f(x)/(1 + log(x/f(x))), C1)
    sol5 = Eq(log(C1*x*sqrt(1/x)*sqrt(f(x))) + x**2/(2*f(x)**2), 0)
    sol6 = Eq(-exp(-f(x)/x)*sin(f(x)/x)/2 + log(C1*x) -
            cos(f(x)/x)*exp(-f(x)/x)/2, 0)
    sol8 = Eq(-atan(f(x)/x) + log(C1*x*sqrt(1 + f(x)**2/x**2)), 0)
    assert checkodesol(eq1, sol1, order=1, solve_for_func=False)[0]
    assert checkodesol(eq3, sol3, order=1, solve_for_func=False)[0]
    assert checkodesol(eq4, sol4, order=1, solve_for_func=False)[0]
    assert checkodesol(eq5, sol5, order=1, solve_for_func=False)[0]
    assert checkodesol(eq6, sol6, order=1, solve_for_func=False)[0]
    assert checkodesol(eq8, sol8, order=1, solve_for_func=False)[0]


def test_1st_homogeneous_coeff_ode_check2():
    eq2 = x*f(x).diff(x) - f(x) - x*sin(f(x)/x)
    sol2 = Eq(x/tan(f(x)/(2*x)), C1)
    assert checkodesol(eq2, sol2, order=1, solve_for_func=False)[0]


@XFAIL
def test_1st_homogeneous_coeff_ode_check3():
    skip('This is a known issue.')
    # checker cannot determine that the following expression is zero:
    # (False,
    #   x*(log(exp(-LambertW(C1*x))) +
    #   LambertW(C1*x))*exp(-LambertW(C1*x) + 1))
    # This is blocked by issue 5080.
    eq3 = f(x) + (x*log(f(x)/x) - 2*x)*diff(f(x), x)
    sol3a = Eq(f(x), x*exp(1 - LambertW(C1*x)))
    assert checkodesol(eq3, sol3a, solve_for_func=True)[0]
    # Checker can't verify this form either
    # (False,
    #   C1*(log(C1*LambertW(C2*x)/x) + LambertW(C2*x) - 1)*LambertW(C2*x))
    # It is because a = W(a)*exp(W(a)), so log(a) == log(W(a)) + W(a) and C2 =
    # -E/C1 (which can be verified by solving with simplify=False).
    sol3b = Eq(f(x), C1*LambertW(C2*x))
    assert checkodesol(eq3, sol3b, solve_for_func=True)[0]


def test_1st_homogeneous_coeff_ode_check7():
    eq7 = (x + sqrt(f(x)**2 - x*f(x)))*f(x).diff(x) - f(x)
    sol7 = Eq(log(C1*f(x)) + 2*sqrt(1 - x/f(x)), 0)
    assert checkodesol(eq7, sol7, order=1, solve_for_func=False)[0]


def test_1st_homogeneous_coeff_ode2():
    eq1 = f(x).diff(x) - f(x)/x + 1/sin(f(x)/x)
    eq2 = x**2 + f(x)**2 - 2*x*f(x)*f(x).diff(x)
    eq3 = x*exp(f(x)/x) + f(x) - x*f(x).diff(x)
    sol1 = [Eq(f(x), x*(-acos(C1 + log(x)) + 2*pi)), Eq(f(x), x*acos(C1 + log(x)))]
    sol2 = Eq(log(f(x)), log(C1) + log(x/f(x)) - log(x**2/f(x)**2 - 1))
    sol3 = Eq(f(x), log((1/(C1 - log(x)))**x))
    # specific hints are applied for speed reasons
    assert dsolve(eq1, hint='1st_homogeneous_coeff_subs_dep_div_indep') == sol1
    assert dsolve(eq2, hint='1st_homogeneous_coeff_best', simplify=False) == sol2
    assert dsolve(eq3, hint='1st_homogeneous_coeff_subs_dep_div_indep') == sol3
    assert checkodesol(eq1, sol1, order=1, solve_for_func=False)[0]
    assert checkodesol(eq2, sol2, order=1, solve_for_func=False)[0]
    # test for eq3 is in test_1st_homogeneous_coeff_ode2_check3 below


def test_1st_homogeneous_coeff_ode2_check3():
    eq3 = x*exp(f(x)/x) + f(x) - x*f(x).diff(x)
    sol3 = Eq(f(x), log(log(C1/x)**(-x)))
    assert checkodesol(eq3, sol3, order=1, solve_for_func=False)[0]


def test_1st_homogeneous_coeff_ode_check9():
    _u2 = Dummy('u2')
    __a = Dummy('a')
    eq9 = f(x)**2 + (x*sqrt(f(x)**2 - x**2) - x*f(x))*f(x).diff(x)
    sol9 = Eq(-Integral(-1/(-(1 - sqrt(1 - _u2**2))*_u2 + _u2), (_u2, __a,
        x/f(x))) + log(C1*f(x)), 0)
    assert checkodesol(eq9, sol9, order=1, solve_for_func=False)[0]


def test_1st_homogeneous_coeff_ode3():
    # The standard integration engine cannot handle one of the integrals
    # involved (see issue 4551).  meijerg code comes up with an answer, but in
    # unconventional form.
    # checkodesol fails for this equation, so its test is in
    # test_1st_homogeneous_coeff_ode_check9 above. It has to compare string
    # expressions because u2 is a dummy variable.
    eq = f(x)**2 + (x*sqrt(f(x)**2 - x**2) - x*f(x))*f(x).diff(x)
    sol = Eq(log(f(x)), C1 - Piecewise(
            (-acosh(f(x)/x), abs(f(x)**2)/x**2 > 1),
            (I*asin(f(x)/x), True)))
    assert dsolve(eq, hint='1st_homogeneous_coeff_subs_indep_div_dep') == sol


def test_1st_homogeneous_coeff_corner_case():
    eq1 = f(x).diff(x) - f(x)/x
    c1 = classify_ode(eq1, f(x))
    eq2 = x*f(x).diff(x) - f(x)
    c2 = classify_ode(eq2, f(x))
    sdi = "1st_homogeneous_coeff_subs_dep_div_indep"
    sid = "1st_homogeneous_coeff_subs_indep_div_dep"
    assert sid not in c1 and sdi not in c1
    assert sid not in c2 and sdi not in c2


@slow
def test_nth_linear_constant_coeff_homogeneous():
    # From Exercise 20, in Ordinary Differential Equations,
    #                      Tenenbaum and Pollard, pg. 220
    a = Symbol('a', positive=True)
    k = Symbol('k', real=True)
    eq1 = f(x).diff(x, 2) + 2*f(x).diff(x)
    eq2 = f(x).diff(x, 2) - 3*f(x).diff(x) + 2*f(x)
    eq3 = f(x).diff(x, 2) - f(x)
    eq4 = f(x).diff(x, 3) + f(x).diff(x, 2) - 6*f(x).diff(x)
    eq5 = 6*f(x).diff(x, 2) - 11*f(x).diff(x) + 4*f(x)
    eq6 = Eq(f(x).diff(x, 2) + 2*f(x).diff(x) - f(x), 0)
    eq7 = diff(f(x), x, 3) + diff(f(x), x, 2) - 10*diff(f(x), x) - 6*f(x)
    eq8 = f(x).diff(x, 4) - f(x).diff(x, 3) - 4*f(x).diff(x, 2) + \
        4*f(x).diff(x)
    eq9 = f(x).diff(x, 4) + 4*f(x).diff(x, 3) + f(x).diff(x, 2) - \
        4*f(x).diff(x) - 2*f(x)
    eq10 = f(x).diff(x, 4) - a**2*f(x)
    eq11 = f(x).diff(x, 2) - 2*k*f(x).diff(x) - 2*f(x)
    eq12 = f(x).diff(x, 2) + 4*k*f(x).diff(x) - 12*k**2*f(x)
    eq13 = f(x).diff(x, 4)
    eq14 = f(x).diff(x, 2) + 4*f(x).diff(x) + 4*f(x)
    eq15 = 3*f(x).diff(x, 3) + 5*f(x).diff(x, 2) + f(x).diff(x) - f(x)
    eq16 = f(x).diff(x, 3) - 6*f(x).diff(x, 2) + 12*f(x).diff(x) - 8*f(x)
    eq17 = f(x).diff(x, 2) - 2*a*f(x).diff(x) + a**2*f(x)
    eq18 = f(x).diff(x, 4) + 3*f(x).diff(x, 3)
    eq19 = f(x).diff(x, 4) - 2*f(x).diff(x, 2)
    eq20 = f(x).diff(x, 4) + 2*f(x).diff(x, 3) - 11*f(x).diff(x, 2) - \
        12*f(x).diff(x) + 36*f(x)
    eq21 = 36*f(x).diff(x, 4) - 37*f(x).diff(x, 2) + 4*f(x).diff(x) + 5*f(x)
    eq22 = f(x).diff(x, 4) - 8*f(x).diff(x, 2) + 16*f(x)
    eq23 = f(x).diff(x, 2) - 2*f(x).diff(x) + 5*f(x)
    eq24 = f(x).diff(x, 2) - f(x).diff(x) + f(x)
    eq25 = f(x).diff(x, 4) + 5*f(x).diff(x, 2) + 6*f(x)
    eq26 = f(x).diff(x, 2) - 4*f(x).diff(x) + 20*f(x)
    eq27 = f(x).diff(x, 4) + 4*f(x).diff(x, 2) + 4*f(x)
    eq28 = f(x).diff(x, 3) + 8*f(x)
    eq29 = f(x).diff(x, 4) + 4*f(x).diff(x, 2)
    eq30 = f(x).diff(x, 5) + 2*f(x).diff(x, 3) + f(x).diff(x)
    sol1 = Eq(f(x), C1 + C2*exp(-2*x))
    sol2 = Eq(f(x), (C1 + C2*exp(x))*exp(x))
    sol3 = Eq(f(x), C1*exp(x) + C2*exp(-x))
    sol4 = Eq(f(x), C1 + C2*exp(-3*x) + C3*exp(2*x))
    sol5 = Eq(f(x), C1*exp(x/2) + C2*exp(4*x/3))
    sol6 = Eq(f(x), C1*exp(x*(-1 + sqrt(2))) + C2*exp(x*(-sqrt(2) - 1)))
    sol7 = Eq(f(x),
        C1*exp(3*x) + C2*exp(x*(-2 - sqrt(2))) + C3*exp(x*(-2 + sqrt(2))))
    sol8 = Eq(f(x), C1 + C2*exp(x) + C3*exp(-2*x) + C4*exp(2*x))
    sol9 = Eq(f(x),
        C1*exp(x) + C2*exp(-x) + C3*exp(x*(-2 + sqrt(2))) +
        C4*exp(x*(-2 - sqrt(2))))
    sol10 = Eq(f(x),
        C1*sin(x*sqrt(a)) + C2*cos(x*sqrt(a)) + C3*exp(x*sqrt(a)) +
        C4*exp(-x*sqrt(a)))
    sol11 = Eq(f(x),
        C1*exp(x*(k - sqrt(k**2 + 2))) + C2*exp(x*(k + sqrt(k**2 + 2))))
    sol12 = Eq(f(x), C1*exp(-6*k*x) + C2*exp(2*k*x))
    sol13 = Eq(f(x), C1 + C2*x + C3*x**2 + C4*x**3)
    sol14 = Eq(f(x), (C1 + C2*x)*exp(-2*x))
    sol15 = Eq(f(x), (C1 + C2*x)*exp(-x) + C3*exp(x/3))
    sol16 = Eq(f(x), (C1 + C2*x + C3*x**2)*exp(2*x))
    sol17 = Eq(f(x), (C1 + C2*x)*exp(a*x))
    sol18 = Eq(f(x), C1 + C2*x + C3*x**2 + C4*exp(-3*x))
    sol19 = Eq(f(x), C1 + C2*x + C3*exp(x*sqrt(2)) + C4*exp(-x*sqrt(2)))
    sol20 = Eq(f(x), (C1 + C2*x)*exp(-3*x) + (C3 + C4*x)*exp(2*x))
    sol21 = Eq(f(x), C1*exp(x/2) + C2*exp(-x) + C3*exp(-x/3) + C4*exp(5*x/6))
    sol22 = Eq(f(x), (C1 + C2*x)*exp(-2*x) + (C3 + C4*x)*exp(2*x))
    sol23 = Eq(f(x), (C1*sin(2*x) + C2*cos(2*x))*exp(x))
    sol24 = Eq(f(x), (C1*sin(x*sqrt(3)/2) + C2*cos(x*sqrt(3)/2))*exp(x/2))
    sol25 = Eq(f(x),
        C1*cos(x*sqrt(3)) + C2*sin(x*sqrt(3)) + C3*sin(x*sqrt(2)) +
        C4*cos(x*sqrt(2)))
    sol26 = Eq(f(x), (C1*sin(4*x) + C2*cos(4*x))*exp(2*x))
    sol27 = Eq(f(x), (C1 + C2*x)*sin(x*sqrt(2)) + (C3 + C4*x)*cos(x*sqrt(2)))
    sol28 = Eq(f(x),
        (C1*sin(x*sqrt(3)) + C2*cos(x*sqrt(3)))*exp(x) + C3*exp(-2*x))
    sol29 = Eq(f(x), C1 + C2*sin(2*x) + C3*cos(2*x) + C4*x)
    sol30 = Eq(f(x), C1 + (C2 + C3*x)*sin(x) + (C4 + C5*x)*cos(x))
    sol1s = constant_renumber(sol1, 'C', 1, 2)
    sol2s = constant_renumber(sol2, 'C', 1, 2)
    sol3s = constant_renumber(sol3, 'C', 1, 2)
    sol4s = constant_renumber(sol4, 'C', 1, 3)
    sol5s = constant_renumber(sol5, 'C', 1, 2)
    sol6s = constant_renumber(sol6, 'C', 1, 2)
    sol7s = constant_renumber(sol7, 'C', 1, 3)
    sol8s = constant_renumber(sol8, 'C', 1, 4)
    sol9s = constant_renumber(sol9, 'C', 1, 4)
    sol10s = constant_renumber(sol10, 'C', 1, 4)
    sol11s = constant_renumber(sol11, 'C', 1, 2)
    sol12s = constant_renumber(sol12, 'C', 1, 2)
    sol13s = constant_renumber(sol13, 'C', 1, 4)
    sol14s = constant_renumber(sol14, 'C', 1, 2)
    sol15s = constant_renumber(sol15, 'C', 1, 3)
    sol16s = constant_renumber(sol16, 'C', 1, 3)
    sol17s = constant_renumber(sol17, 'C', 1, 2)
    sol18s = constant_renumber(sol18, 'C', 1, 4)
    sol19s = constant_renumber(sol19, 'C', 1, 4)
    sol20s = constant_renumber(sol20, 'C', 1, 4)
    sol21s = constant_renumber(sol21, 'C', 1, 4)
    sol22s = constant_renumber(sol22, 'C', 1, 4)
    sol23s = constant_renumber(sol23, 'C', 1, 2)
    sol24s = constant_renumber(sol24, 'C', 1, 2)
    sol25s = constant_renumber(sol25, 'C', 1, 4)
    sol26s = constant_renumber(sol26, 'C', 1, 2)
    sol27s = constant_renumber(sol27, 'C', 1, 4)
    sol28s = constant_renumber(sol28, 'C', 1, 3)
    sol29s = constant_renumber(sol29, 'C', 1, 4)
    sol30s = constant_renumber(sol30, 'C', 1, 5)
    assert dsolve(eq1) in (sol1, sol1s)
    assert dsolve(eq2) in (sol2, sol2s)
    assert dsolve(eq3) in (sol3, sol3s)
    assert dsolve(eq4) in (sol4, sol4s)
    assert dsolve(eq5) in (sol5, sol5s)
    assert dsolve(eq6) in (sol6, sol6s)
    assert dsolve(eq7) in (sol7, sol7s)
    assert dsolve(eq8) in (sol8, sol8s)
    assert dsolve(eq9) in (sol9, sol9s)
    assert dsolve(eq10) in (sol10, sol10s)
    assert dsolve(eq11) in (sol11, sol11s)
    assert dsolve(eq12) in (sol12, sol12s)
    assert dsolve(eq13) in (sol13, sol13s)
    assert dsolve(eq14) in (sol14, sol14s)
    assert dsolve(eq15) in (sol15, sol15s)
    assert dsolve(eq16) in (sol16, sol16s)
    assert dsolve(eq17) in (sol17, sol17s)
    assert dsolve(eq18) in (sol18, sol18s)
    assert dsolve(eq19) in (sol19, sol19s)
    assert dsolve(eq20) in (sol20, sol20s)
    assert dsolve(eq21) in (sol21, sol21s)
    assert dsolve(eq22) in (sol22, sol22s)
    assert dsolve(eq23) in (sol23, sol23s)
    assert dsolve(eq24) in (sol24, sol24s)
    assert dsolve(eq25) in (sol25, sol25s)
    assert dsolve(eq26) in (sol26, sol26s)
    assert dsolve(eq27) in (sol27, sol27s)
    assert dsolve(eq28) in (sol28, sol28s)
    assert dsolve(eq29) in (sol29, sol29s)
    assert dsolve(eq30) in (sol30, sol30s)
    assert checkodesol(eq1, sol1, order=2, solve_for_func=False)[0]
    assert checkodesol(eq2, sol2, order=2, solve_for_func=False)[0]
    assert checkodesol(eq3, sol3, order=2, solve_for_func=False)[0]
    assert checkodesol(eq4, sol4, order=3, solve_for_func=False)[0]
    assert checkodesol(eq5, sol5, order=2, solve_for_func=False)[0]
    assert checkodesol(eq6, sol6, order=2, solve_for_func=False)[0]
    assert checkodesol(eq7, sol7, order=3, solve_for_func=False)[0]
    assert checkodesol(eq8, sol8, order=4, solve_for_func=False)[0]
    assert checkodesol(eq9, sol9, order=4, solve_for_func=False)[0]
    assert checkodesol(eq10, sol10, order=4, solve_for_func=False)[0]
    assert checkodesol(eq11, sol11, order=2, solve_for_func=False)[0]
    assert checkodesol(eq12, sol12, order=2, solve_for_func=False)[0]
    assert checkodesol(eq13, sol13, order=4, solve_for_func=False)[0]
    assert checkodesol(eq14, sol14, order=2, solve_for_func=False)[0]
    assert checkodesol(eq15, sol15, order=3, solve_for_func=False)[0]
    assert checkodesol(eq16, sol16, order=3, solve_for_func=False)[0]
    assert checkodesol(eq17, sol17, order=2, solve_for_func=False)[0]
    assert checkodesol(eq18, sol18, order=4, solve_for_func=False)[0]
    assert checkodesol(eq19, sol19, order=4, solve_for_func=False)[0]
    assert checkodesol(eq20, sol20, order=4, solve_for_func=False)[0]
    assert checkodesol(eq21, sol21, order=4, solve_for_func=False)[0]
    assert checkodesol(eq22, sol22, order=4, solve_for_func=False)[0]
    assert checkodesol(eq23, sol23, order=2, solve_for_func=False)[0]
    assert checkodesol(eq24, sol24, order=2, solve_for_func=False)[0]
    assert checkodesol(eq25, sol25, order=4, solve_for_func=False)[0]
    assert checkodesol(eq26, sol26, order=2, solve_for_func=False)[0]
    assert checkodesol(eq27, sol27, order=4, solve_for_func=False)[0]
    assert checkodesol(eq28, sol28, order=3, solve_for_func=False)[0]
    assert checkodesol(eq29, sol29, order=4, solve_for_func=False)[0]
    assert checkodesol(eq30, sol30, order=5, solve_for_func=False)[0]


def test_nth_linear_constant_coeff_homogeneous_rootof():
    eq = f(x).diff(x, 5) + 11*f(x).diff(x) - 2*f(x)
    sol = Eq(f(x),
        C1*exp(x*rootof(x**5 + 11*x - 2, 0)) +
        C2*exp(x*rootof(x**5 + 11*x - 2, 1)) +
        C3*exp(x*rootof(x**5 + 11*x - 2, 2)) +
        C4*exp(x*rootof(x**5 + 11*x - 2, 3)) +
        C5*exp(x*rootof(x**5 + 11*x - 2, 4)))
    assert dsolve(eq) == sol


@XFAIL
@slow
<<<<<<< HEAD
def test_nth_linear_constant_coeff_homogeneous_rootof_sol():
=======
def test_nth_linear_constant_coeff_homogeneous_RootOf_sol():
    if ON_TRAVIS:
        skip("Too slow for travis.")
>>>>>>> cf246ab8
    eq = f(x).diff(x, 5) + 11*f(x).diff(x) - 2*f(x)
    sol = Eq(f(x),
        C1*exp(x*rootof(x**5 + 11*x - 2, 0)) +
        C2*exp(x*rootof(x**5 + 11*x - 2, 1)) +
        C3*exp(x*rootof(x**5 + 11*x - 2, 2)) +
        C4*exp(x*rootof(x**5 + 11*x - 2, 3)) +
        C5*exp(x*rootof(x**5 + 11*x - 2, 4)))
    assert checkodesol(eq, sol, order=5, solve_for_func=False)[0]


@XFAIL
def test_noncircularized_real_imaginary_parts():
    # If this passes, lines numbered 3878-3882 (at the time of this commit)
    # of sympy/solvers/ode.py for nth_linear_constant_coeff_homogeneous
    # should be removed.
    y = sqrt(1+x)
    i, r = im(y), re(y)
    assert not (i.has(atan2) and r.has(atan2))


@XFAIL
def test_collect_respecting_exponentials():
    # If this test passes, lines 1306-1311 (at the time of this commit)
    # of sympy/solvers/ode.py should be removed.
    sol = 1 + exp(x/2)
    assert sol == collect( sol, exp(x/3))


def test_undetermined_coefficients_match():
    assert _undetermined_coefficients_match(g(x), x) == {'test': False}
    assert _undetermined_coefficients_match(sin(2*x + sqrt(5)), x) == \
        {'test': True, 'trialset':
            set([cos(2*x + sqrt(5)), sin(2*x + sqrt(5))])}
    assert _undetermined_coefficients_match(sin(x)*cos(x), x) == \
        {'test': False}
    s = set([cos(x), x*cos(x), x**2*cos(x), x**2*sin(x), x*sin(x), sin(x)])
    assert _undetermined_coefficients_match(sin(x)*(x**2 + x + 1), x) == \
        {'test': True, 'trialset': s}
    assert _undetermined_coefficients_match(
        sin(x)*x**2 + sin(x)*x + sin(x), x) == {'test': True, 'trialset': s}
    assert _undetermined_coefficients_match(
        exp(2*x)*sin(x)*(x**2 + x + 1), x
    ) == {
        'test': True, 'trialset': set([exp(2*x)*sin(x), x**2*exp(2*x)*sin(x),
        cos(x)*exp(2*x), x**2*cos(x)*exp(2*x), x*cos(x)*exp(2*x),
        x*exp(2*x)*sin(x)])}
    assert _undetermined_coefficients_match(1/sin(x), x) == {'test': False}
    assert _undetermined_coefficients_match(log(x), x) == {'test': False}
    assert _undetermined_coefficients_match(2**(x)*(x**2 + x + 1), x) == \
        {'test': True, 'trialset': set([2**x, x*2**x, x**2*2**x])}
    assert _undetermined_coefficients_match(x**y, x) == {'test': False}
    assert _undetermined_coefficients_match(exp(x)*exp(2*x + 1), x) == \
        {'test': True, 'trialset': set([exp(1 + 3*x)])}
    assert _undetermined_coefficients_match(sin(x)*(x**2 + x + 1), x) == \
        {'test': True, 'trialset': set([x*cos(x), x*sin(x), x**2*cos(x),
        x**2*sin(x), cos(x), sin(x)])}
    assert _undetermined_coefficients_match(sin(x)*(x + sin(x)), x) == \
        {'test': False}
    assert _undetermined_coefficients_match(sin(x)*(x + sin(2*x)), x) == \
        {'test': False}
    assert _undetermined_coefficients_match(sin(x)*tan(x), x) == \
        {'test': False}
    assert _undetermined_coefficients_match(
        x**2*sin(x)*exp(x) + x*sin(x) + x, x
    ) == {
        'test': True, 'trialset': set([x**2*cos(x)*exp(x), x, cos(x), S(1),
        exp(x)*sin(x), sin(x), x*exp(x)*sin(x), x*cos(x), x*cos(x)*exp(x),
        x*sin(x), cos(x)*exp(x), x**2*exp(x)*sin(x)])}
    assert _undetermined_coefficients_match(4*x*sin(x - 2), x) == {
        'trialset': set([x*cos(x - 2), x*sin(x - 2), cos(x - 2), sin(x - 2)]),
        'test': True,
    }
    assert _undetermined_coefficients_match(2**x*x, x) == \
        {'test': True, 'trialset': set([2**x, x*2**x])}
    assert _undetermined_coefficients_match(2**x*exp(2*x), x) == \
        {'test': True, 'trialset': set([2**x*exp(2*x)])}
    assert _undetermined_coefficients_match(exp(-x)/x, x) == \
        {'test': False}
    # Below are from Ordinary Differential Equations,
    #                Tenenbaum and Pollard, pg. 231
    assert _undetermined_coefficients_match(S(4), x) == \
        {'test': True, 'trialset': set([S(1)])}
    assert _undetermined_coefficients_match(12*exp(x), x) == \
        {'test': True, 'trialset': set([exp(x)])}
    assert _undetermined_coefficients_match(exp(I*x), x) == \
        {'test': True, 'trialset': set([exp(I*x)])}
    assert _undetermined_coefficients_match(sin(x), x) == \
        {'test': True, 'trialset': set([cos(x), sin(x)])}
    assert _undetermined_coefficients_match(cos(x), x) == \
        {'test': True, 'trialset': set([cos(x), sin(x)])}
    assert _undetermined_coefficients_match(8 + 6*exp(x) + 2*sin(x), x) == \
        {'test': True, 'trialset': set([S(1), cos(x), sin(x), exp(x)])}
    assert _undetermined_coefficients_match(x**2, x) == \
        {'test': True, 'trialset': set([S(1), x, x**2])}
    assert _undetermined_coefficients_match(9*x*exp(x) + exp(-x), x) == \
        {'test': True, 'trialset': set([x*exp(x), exp(x), exp(-x)])}
    assert _undetermined_coefficients_match(2*exp(2*x)*sin(x), x) == \
        {'test': True, 'trialset': set([exp(2*x)*sin(x), cos(x)*exp(2*x)])}
    assert _undetermined_coefficients_match(x - sin(x), x) == \
        {'test': True, 'trialset': set([S(1), x, cos(x), sin(x)])}
    assert _undetermined_coefficients_match(x**2 + 2*x, x) == \
        {'test': True, 'trialset': set([S(1), x, x**2])}
    assert _undetermined_coefficients_match(4*x*sin(x), x) == \
        {'test': True, 'trialset': set([x*cos(x), x*sin(x), cos(x), sin(x)])}
    assert _undetermined_coefficients_match(x*sin(2*x), x) == \
        {'test': True, 'trialset':
            set([x*cos(2*x), x*sin(2*x), cos(2*x), sin(2*x)])}
    assert _undetermined_coefficients_match(x**2*exp(-x), x) == \
        {'test': True, 'trialset': set([x*exp(-x), x**2*exp(-x), exp(-x)])}
    assert _undetermined_coefficients_match(2*exp(-x) - x**2*exp(-x), x) == \
        {'test': True, 'trialset': set([x*exp(-x), x**2*exp(-x), exp(-x)])}
    assert _undetermined_coefficients_match(exp(-2*x) + x**2, x) == \
        {'test': True, 'trialset': set([S(1), x, x**2, exp(-2*x)])}
    assert _undetermined_coefficients_match(x*exp(-x), x) == \
        {'test': True, 'trialset': set([x*exp(-x), exp(-x)])}
    assert _undetermined_coefficients_match(x + exp(2*x), x) == \
        {'test': True, 'trialset': set([S(1), x, exp(2*x)])}
    assert _undetermined_coefficients_match(sin(x) + exp(-x), x) == \
        {'test': True, 'trialset': set([cos(x), sin(x), exp(-x)])}
    assert _undetermined_coefficients_match(exp(x), x) == \
        {'test': True, 'trialset': set([exp(x)])}
    # converted from sin(x)**2
    assert _undetermined_coefficients_match(S(1)/2 - cos(2*x)/2, x) == \
        {'test': True, 'trialset': set([S(1), cos(2*x), sin(2*x)])}
    # converted from exp(2*x)*sin(x)**2
    assert _undetermined_coefficients_match(
        exp(2*x)*(S(1)/2 + cos(2*x)/2), x
    ) == {
        'test': True, 'trialset': set([exp(2*x)*sin(2*x), cos(2*x)*exp(2*x),
        exp(2*x)])}
    assert _undetermined_coefficients_match(2*x + sin(x) + cos(x), x) == \
        {'test': True, 'trialset': set([S(1), x, cos(x), sin(x)])}
    # converted from sin(2*x)*sin(x)
    assert _undetermined_coefficients_match(cos(x)/2 - cos(3*x)/2, x) == \
        {'test': True, 'trialset': set([cos(x), cos(3*x), sin(x), sin(3*x)])}
    assert _undetermined_coefficients_match(cos(x**2), x) == {'test': False}
    assert _undetermined_coefficients_match(2**(x**2), x) == {'test': False}


@slow
def test_nth_linear_constant_coeff_undetermined_coefficients():
    hint = 'nth_linear_constant_coeff_undetermined_coefficients'
    g = exp(-x)
    f2 = f(x).diff(x, 2)
    c = 3*f(x).diff(x, 3) + 5*f2 + f(x).diff(x) - f(x) - x
    eq1 = c - x*g
    eq2 = c - g
    # 3-27 below are from Ordinary Differential Equations,
    #                     Tenenbaum and Pollard, pg. 231
    eq3 = f2 + 3*f(x).diff(x) + 2*f(x) - 4
    eq4 = f2 + 3*f(x).diff(x) + 2*f(x) - 12*exp(x)
    eq5 = f2 + 3*f(x).diff(x) + 2*f(x) - exp(I*x)
    eq6 = f2 + 3*f(x).diff(x) + 2*f(x) - sin(x)
    eq7 = f2 + 3*f(x).diff(x) + 2*f(x) - cos(x)
    eq8 = f2 + 3*f(x).diff(x) + 2*f(x) - (8 + 6*exp(x) + 2*sin(x))
    eq9 = f2 + f(x).diff(x) + f(x) - x**2
    eq10 = f2 - 2*f(x).diff(x) - 8*f(x) - 9*x*exp(x) - 10*exp(-x)
    eq11 = f2 - 3*f(x).diff(x) - 2*exp(2*x)*sin(x)
    eq12 = f(x).diff(x, 4) - 2*f2 + f(x) - x + sin(x)
    eq13 = f2 + f(x).diff(x) - x**2 - 2*x
    eq14 = f2 + f(x).diff(x) - x - sin(2*x)
    eq15 = f2 + f(x) - 4*x*sin(x)
    eq16 = f2 + 4*f(x) - x*sin(2*x)
    eq17 = f2 + 2*f(x).diff(x) + f(x) - x**2*exp(-x)
    eq18 = f(x).diff(x, 3) + 3*f2 + 3*f(x).diff(x) + f(x) - 2*exp(-x) + \
        x**2*exp(-x)
    eq19 = f2 + 3*f(x).diff(x) + 2*f(x) - exp(-2*x) - x**2
    eq20 = f2 - 3*f(x).diff(x) + 2*f(x) - x*exp(-x)
    eq21 = f2 + f(x).diff(x) - 6*f(x) - x - exp(2*x)
    eq22 = f2 + f(x) - sin(x) - exp(-x)
    eq23 = f(x).diff(x, 3) - 3*f2 + 3*f(x).diff(x) - f(x) - exp(x)
    # sin(x)**2
    eq24 = f2 + f(x) - S(1)/2 - cos(2*x)/2
    # exp(2*x)*sin(x)**2
    eq25 = f(x).diff(x, 3) - f(x).diff(x) - exp(2*x)*(S(1)/2 - cos(2*x)/2)
    eq26 = (f(x).diff(x, 5) + 2*f(x).diff(x, 3) + f(x).diff(x) - 2*x -
        sin(x) - cos(x))
    # sin(2*x)*sin(x), skip 3127 for now, match bug
    eq27 = f2 + f(x) - cos(x)/2 + cos(3*x)/2
    eq28 = f(x).diff(x) - 1
    sol1 = Eq(f(x),
        -1 - x + (C1 + C2*x - 3*x**2/32 - x**3/24)*exp(-x) + C3*exp(x/3))
    sol2 = Eq(f(x), -1 - x + (C1 + C2*x - x**2/8)*exp(-x) + C3*exp(x/3))
    sol3 = Eq(f(x), 2 + C1*exp(-x) + C2*exp(-2*x))
    sol4 = Eq(f(x), 2*exp(x) + C1*exp(-x) + C2*exp(-2*x))
    sol5 = Eq(f(x), C1*exp(-2*x) + C2*exp(-x) + exp(I*x)/10 - 3*I*exp(I*x)/10)
    sol6 = Eq(f(x), -3*cos(x)/10 + sin(x)/10 + C1*exp(-x) + C2*exp(-2*x))
    sol7 = Eq(f(x), cos(x)/10 + 3*sin(x)/10 + C1*exp(-x) + C2*exp(-2*x))
    sol8 = Eq(f(x),
        4 - 3*cos(x)/5 + sin(x)/5 + exp(x) + C1*exp(-x) + C2*exp(-2*x))
    sol9 = Eq(f(x),
        -2*x + x**2 + (C1*sin(x*sqrt(3)/2) + C2*cos(x*sqrt(3)/2))*exp(-x/2))
    sol10 = Eq(f(x), -x*exp(x) - 2*exp(-x) + C1*exp(-2*x) + C2*exp(4*x))
    sol11 = Eq(f(x), C1 + C2*exp(3*x) + (-3*sin(x) - cos(x))*exp(2*x)/5)
    sol12 = Eq(f(x), x - sin(x)/4 + (C1 + C2*x)*exp(-x) + (C3 + C4*x)*exp(x))
    sol13 = Eq(f(x), C1 + x**3/3 + C2*exp(-x))
    sol14 = Eq(f(x), C1 - x - sin(2*x)/5 - cos(2*x)/10 + x**2/2 + C2*exp(-x))
    sol15 = Eq(f(x), (C1 + x)*sin(x) + (C2 - x**2)*cos(x))
    sol16 = Eq(f(x), (C1 + x/16)*sin(2*x) + (C2 - x**2/8)*cos(2*x))
    sol17 = Eq(f(x), (C1 + C2*x + x**4/12)*exp(-x))
    sol18 = Eq(f(x), (C1 + C2*x + C3*x**2 - x**5/60 + x**3/3)*exp(-x))
    sol19 = Eq(f(x), S(7)/4 - 3*x/2 + x**2/2 + C1*exp(-x) + (C2 - x)*exp(-2*x))
    sol20 = Eq(f(x), C1*exp(x) + C2*exp(2*x) + (6*x + 5)*exp(-x)/36)
    sol21 = Eq(f(x), -S(1)/36 - x/6 + C1*exp(-3*x) + (C2 + x/5)*exp(2*x))
    sol22 = Eq(f(x), C1*sin(x) + (C2 - x/2)*cos(x) + exp(-x)/2)
    sol23 = Eq(f(x), (C1 + C2*x + C3*x**2 + x**3/6)*exp(x))
    sol24 = Eq(f(x), S(1)/2 - cos(2*x)/6 + C1*sin(x) + C2*cos(x))
    sol25 = Eq(f(x), C1 + C2*exp(-x) + C3*exp(x) +
               (-21*sin(2*x) + 27*cos(2*x) + 130)*exp(2*x)/1560)
    sol26 = Eq(f(x),
        C1 + (C2 + C3*x - x**2/8)*sin(x) + (C4 + C5*x + x**2/8)*cos(x) + x**2)
    sol27 = Eq(f(x), cos(3*x)/16 + C1*cos(x) + (C2 + x/4)*sin(x))
    sol28 = Eq(f(x), C1 + x)
    sol1s = constant_renumber(sol1, 'C', 1, 3)
    sol2s = constant_renumber(sol2, 'C', 1, 3)
    sol3s = constant_renumber(sol3, 'C', 1, 2)
    sol4s = constant_renumber(sol4, 'C', 1, 2)
    sol5s = constant_renumber(sol5, 'C', 1, 2)
    sol6s = constant_renumber(sol6, 'C', 1, 2)
    sol7s = constant_renumber(sol7, 'C', 1, 2)
    sol8s = constant_renumber(sol8, 'C', 1, 2)
    sol9s = constant_renumber(sol9, 'C', 1, 2)
    sol10s = constant_renumber(sol10, 'C', 1, 2)
    sol11s = constant_renumber(sol11, 'C', 1, 2)
    sol12s = constant_renumber(sol12, 'C', 1, 2)
    sol13s = constant_renumber(sol13, 'C', 1, 4)
    sol14s = constant_renumber(sol14, 'C', 1, 2)
    sol15s = constant_renumber(sol15, 'C', 1, 2)
    sol16s = constant_renumber(sol16, 'C', 1, 2)
    sol17s = constant_renumber(sol17, 'C', 1, 2)
    sol18s = constant_renumber(sol18, 'C', 1, 3)
    sol19s = constant_renumber(sol19, 'C', 1, 2)
    sol20s = constant_renumber(sol20, 'C', 1, 2)
    sol21s = constant_renumber(sol21, 'C', 1, 2)
    sol22s = constant_renumber(sol22, 'C', 1, 2)
    sol23s = constant_renumber(sol23, 'C', 1, 3)
    sol24s = constant_renumber(sol24, 'C', 1, 2)
    sol25s = constant_renumber(sol25, 'C', 1, 3)
    sol26s = constant_renumber(sol26, 'C', 1, 5)
    sol27s = constant_renumber(sol27, 'C', 1, 2)
    assert dsolve(eq1, hint=hint) in (sol1, sol1s)
    assert dsolve(eq2, hint=hint) in (sol2, sol2s)
    assert dsolve(eq3, hint=hint) in (sol3, sol3s)
    assert dsolve(eq4, hint=hint) in (sol4, sol4s)
    assert dsolve(eq5, hint=hint) in (sol5, sol5s)
    assert dsolve(eq6, hint=hint) in (sol6, sol6s)
    assert dsolve(eq7, hint=hint) in (sol7, sol7s)
    assert dsolve(eq8, hint=hint) in (sol8, sol8s)
    assert dsolve(eq9, hint=hint) in (sol9, sol9s)
    assert dsolve(eq10, hint=hint) in (sol10, sol10s)
    assert dsolve(eq11, hint=hint) in (sol11, sol11s)
    assert dsolve(eq12, hint=hint) in (sol12, sol12s)
    assert dsolve(eq13, hint=hint) in (sol13, sol13s)
    assert dsolve(eq14, hint=hint) in (sol14, sol14s)
    assert dsolve(eq15, hint=hint) in (sol15, sol15s)
    assert dsolve(eq16, hint=hint) in (sol16, sol16s)
    assert dsolve(eq17, hint=hint) in (sol17, sol17s)
    assert dsolve(eq18, hint=hint) in (sol18, sol18s)
    assert dsolve(eq19, hint=hint) in (sol19, sol19s)
    assert dsolve(eq20, hint=hint) in (sol20, sol20s)
    assert dsolve(eq21, hint=hint) in (sol21, sol21s)
    assert dsolve(eq22, hint=hint) in (sol22, sol22s)
    assert dsolve(eq23, hint=hint) in (sol23, sol23s)
    assert dsolve(eq24, hint=hint) in (sol24, sol24s)
    assert dsolve(eq25, hint=hint) in (sol25, sol25s)
    assert dsolve(eq26, hint=hint) in (sol26, sol26s)
    assert dsolve(eq27, hint=hint) in (sol27, sol27s)
    assert dsolve(eq28, hint=hint) == sol28
    assert checkodesol(eq1, sol1, order=3, solve_for_func=False)[0]
    assert checkodesol(eq2, sol2, order=3, solve_for_func=False)[0]
    assert checkodesol(eq3, sol3, order=2, solve_for_func=False)[0]
    assert checkodesol(eq4, sol4, order=2, solve_for_func=False)[0]
    assert checkodesol(eq5, sol5, order=2, solve_for_func=False)[0]
    assert checkodesol(eq6, sol6, order=2, solve_for_func=False)[0]
    assert checkodesol(eq7, sol7, order=2, solve_for_func=False)[0]
    assert checkodesol(eq8, sol8, order=2, solve_for_func=False)[0]
    assert checkodesol(eq9, sol9, order=2, solve_for_func=False)[0]
    assert checkodesol(eq10, sol10, order=2, solve_for_func=False)[0]
    assert checkodesol(eq11, sol11, order=2, solve_for_func=False)[0]
    assert checkodesol(eq12, sol12, order=4, solve_for_func=False)[0]
    assert checkodesol(eq13, sol13, order=2, solve_for_func=False)[0]
    assert checkodesol(eq14, sol14, order=2, solve_for_func=False)[0]
    assert checkodesol(eq15, sol15, order=2, solve_for_func=False)[0]
    assert checkodesol(eq16, sol16, order=2, solve_for_func=False)[0]
    assert checkodesol(eq17, sol17, order=2, solve_for_func=False)[0]
    assert checkodesol(eq18, sol18, order=3, solve_for_func=False)[0]
    assert checkodesol(eq19, sol19, order=2, solve_for_func=False)[0]
    assert checkodesol(eq20, sol20, order=2, solve_for_func=False)[0]
    assert checkodesol(eq21, sol21, order=2, solve_for_func=False)[0]
    assert checkodesol(eq22, sol22, order=2, solve_for_func=False)[0]
    assert checkodesol(eq23, sol23, order=3, solve_for_func=False)[0]
    assert checkodesol(eq24, sol24, order=2, solve_for_func=False)[0]
    assert checkodesol(eq25, sol25, order=3, solve_for_func=False)[0]
    assert checkodesol(eq26, sol26, order=5, solve_for_func=False)[0]
    assert checkodesol(eq27, sol27, order=2, solve_for_func=False)[0]
    assert checkodesol(eq28, sol28, order=1, solve_for_func=False)[0]


def test_issue_5787():
    # This test case is to show the classification of imaginary constants under
    # nth_linear_constant_coeff_undetermined_coefficients
    eq = Eq(diff(f(x), x), I*f(x) + S(1)/2 - I)
    out_hint = 'nth_linear_constant_coeff_undetermined_coefficients'
    assert out_hint in classify_ode(eq)


@XFAIL
def test_nth_linear_constant_coeff_undetermined_coefficients_imaginary_exp():
    # Equivalent to eq26 in
    # test_nth_linear_constant_coeff_undetermined_coefficients above.
    # This fails because the algorithm for undetermined coefficients
    # doesn't know to multiply exp(I*x) by sufficient x because it is linearly
    # dependent on sin(x) and cos(x).
    hint = 'nth_linear_constant_coeff_undetermined_coefficients'
    eq26a = f(x).diff(x, 5) + 2*f(x).diff(x, 3) + f(x).diff(x) - 2*x - exp(I*x)
    sol26 = Eq(f(x),
        C1 + (C2 + C3*x - x**2/8)*sin(x) + (C4 + C5*x + x**2/8)*cos(x) + x**2)
    assert dsolve(eq26a, hint=hint) == sol26
    assert checkodesol(eq26a, sol26, order=5, solve_for_func=False)[0]


@slow
def test_nth_linear_constant_coeff_variation_of_parameters():
    hint = 'nth_linear_constant_coeff_variation_of_parameters'
    g = exp(-x)
    f2 = f(x).diff(x, 2)
    c = 3*f(x).diff(x, 3) + 5*f2 + f(x).diff(x) - f(x) - x
    eq1 = c - x*g
    eq2 = c - g
    eq3 = f(x).diff(x) - 1
    eq4 = f2 + 3*f(x).diff(x) + 2*f(x) - 4
    eq5 = f2 + 3*f(x).diff(x) + 2*f(x) - 12*exp(x)
    eq6 = f2 - 2*f(x).diff(x) - 8*f(x) - 9*x*exp(x) - 10*exp(-x)
    eq7 = f2 + 2*f(x).diff(x) + f(x) - x**2*exp(-x)
    eq8 = f2 - 3*f(x).diff(x) + 2*f(x) - x*exp(-x)
    eq9 = f(x).diff(x, 3) - 3*f2 + 3*f(x).diff(x) - f(x) - exp(x)
    eq10 = f2 + 2*f(x).diff(x) + f(x) - exp(-x)/x
    eq11 = f2 + f(x) - 1/sin(x)*1/cos(x)
    eq12 = f(x).diff(x, 4) - 1/x
    sol1 = Eq(f(x),
        -1 - x + (C1 + C2*x - 3*x**2/32 - x**3/24)*exp(-x) + C3*exp(x/3))
    sol2 = Eq(f(x), -1 - x + (C1 + C2*x - x**2/8)*exp(-x) + C3*exp(x/3))
    sol3 = Eq(f(x), C1 + x)
    sol4 = Eq(f(x), 2 + C1*exp(-x) + C2*exp(-2*x))
    sol5 = Eq(f(x), 2*exp(x) + C1*exp(-x) + C2*exp(-2*x))
    sol6 = Eq(f(x), -x*exp(x) - 2*exp(-x) + C1*exp(-2*x) + C2*exp(4*x))
    sol7 = Eq(f(x), (C1 + C2*x + x**4/12)*exp(-x))
    sol8 = Eq(f(x), C1*exp(x) + C2*exp(2*x) + (6*x + 5)*exp(-x)/36)
    sol9 = Eq(f(x), (C1 + C2*x + C3*x**2 + x**3/6)*exp(x))
    sol10 = Eq(f(x), (C1 + x*(C2 + log(x)))*exp(-x))
    sol11 = Eq(f(x), cos(x)*(C2 - Integral(1/cos(x), x)) + sin(x)*(C1 +
        Integral(1/sin(x), x)))
    sol12 = Eq(f(x), C1 + C2*x + x**3*(C3 + log(x)/6) + C4*x**2)
    sol1s = constant_renumber(sol1, 'C', 1, 3)
    sol2s = constant_renumber(sol2, 'C', 1, 3)
    sol3s = constant_renumber(sol3, 'C', 1, 2)
    sol4s = constant_renumber(sol4, 'C', 1, 2)
    sol5s = constant_renumber(sol5, 'C', 1, 2)
    sol6s = constant_renumber(sol6, 'C', 1, 2)
    sol7s = constant_renumber(sol7, 'C', 1, 2)
    sol8s = constant_renumber(sol8, 'C', 1, 2)
    sol9s = constant_renumber(sol9, 'C', 1, 3)
    sol10s = constant_renumber(sol10, 'C', 1, 2)
    sol11s = constant_renumber(sol11, 'C', 1, 2)
    sol12s = constant_renumber(sol12, 'C', 1, 4)
    assert dsolve(eq1, hint=hint) in (sol1, sol1s)
    assert dsolve(eq2, hint=hint) in (sol2, sol2s)
    assert dsolve(eq3, hint=hint) in (sol3, sol3s)
    assert dsolve(eq4, hint=hint) in (sol4, sol4s)
    assert dsolve(eq5, hint=hint) in (sol5, sol5s)
    assert dsolve(eq6, hint=hint) in (sol6, sol6s)
    assert dsolve(eq7, hint=hint) in (sol7, sol7s)
    assert dsolve(eq8, hint=hint) in (sol8, sol8s)
    assert dsolve(eq9, hint=hint) in (sol9, sol9s)
    assert dsolve(eq10, hint=hint) in (sol10, sol10s)
    assert dsolve(eq11, hint=hint + '_Integral') in (sol11, sol11s)
    assert dsolve(eq12, hint=hint) in (sol12, sol12s)
    assert checkodesol(eq1, sol1, order=3, solve_for_func=False)[0]
    assert checkodesol(eq2, sol2, order=3, solve_for_func=False)[0]
    assert checkodesol(eq3, sol3, order=1, solve_for_func=False)[0]
    assert checkodesol(eq4, sol4, order=2, solve_for_func=False)[0]
    assert checkodesol(eq5, sol5, order=2, solve_for_func=False)[0]
    assert checkodesol(eq6, sol6, order=2, solve_for_func=False)[0]
    assert checkodesol(eq7, sol7, order=2, solve_for_func=False)[0]
    assert checkodesol(eq8, sol8, order=2, solve_for_func=False)[0]
    assert checkodesol(eq9, sol9, order=3, solve_for_func=False)[0]
    assert checkodesol(eq10, sol10, order=2, solve_for_func=False)[0]
    assert checkodesol(eq12, sol12, order=4, solve_for_func=False)[0]


@slow
def test_nth_linear_constant_coeff_variation_of_parameters_simplify_False():
    # solve_variation_of_parameters shouldn't attempt to simplify the
    # Wronskian if simplify=False.  If wronskian() ever gets good enough
    # to simplify the result itself, this test might fail.
    hint = 'nth_linear_constant_coeff_variation_of_parameters'
    assert dsolve(f(x).diff(x, 5) + 2*f(x).diff(x, 3) + f(x).diff(x) -
        2*x - exp(I*x), f(x), hint + "_Integral", simplify=False) != \
        dsolve(f(x).diff(x, 5) + 2*f(x).diff(x, 3) + f(x).diff(x) -
        2*x - exp(I*x), f(x), hint + "_Integral", simplify=True)


def test_Liouville_ODE():
    hint = 'Liouville'
    # The first part here used to be test_ODE_1() from test_solvers.py
    eq1 = diff(f(x), x)/x + diff(f(x), x, x)/2 - diff(f(x), x)**2/2
    eq1a = diff(x*exp(-f(x)), x, x)
    # compare to test_unexpanded_Liouville_ODE() below
    eq2 = (eq1*exp(-f(x))/exp(f(x))).expand()
    eq3 = diff(f(x), x, x) + 1/f(x)*(diff(f(x), x))**2 + 1/x*diff(f(x), x)
    eq4 = x*diff(f(x), x, x) + x/f(x)*diff(f(x), x)**2 + x*diff(f(x), x)
    eq5 = Eq((x*exp(f(x))).diff(x, x), 0)
    sol1 = Eq(f(x), log(x/(C1 + C2*x)))
    sol1a = Eq(C1 + C2/x - exp(-f(x)), 0)
    sol2 = sol1
    sol3 = set(
        [Eq(f(x), -sqrt(C1 + C2*log(x))),
        Eq(f(x), sqrt(C1 + C2*log(x)))])
    sol4 = set([Eq(f(x), sqrt(C1 + C2*exp(x))*exp(-x/2)),
                Eq(f(x), -sqrt(C1 + C2*exp(x))*exp(-x/2))])
    sol5 = Eq(f(x), log(C1 + C2/x))
    sol1s = constant_renumber(sol1, 'C', 1, 2)
    sol2s = constant_renumber(sol2, 'C', 1, 2)
    sol3s = constant_renumber(sol3, 'C', 1, 2)
    sol4s = constant_renumber(sol4, 'C', 1, 2)
    sol5s = constant_renumber(sol5, 'C', 1, 2)
    assert dsolve(eq1, hint=hint) in (sol1, sol1s)
    assert dsolve(eq1a, hint=hint) in (sol1, sol1s)
    assert dsolve(eq2, hint=hint) in (sol2, sol2s)
    assert set(dsolve(eq3, hint=hint)) in (sol3, sol3s)
    assert set(dsolve(eq4, hint=hint)) in (sol4, sol4s)
    assert dsolve(eq5, hint=hint) in (sol5, sol5s)
    assert checkodesol(eq1, sol1, order=2, solve_for_func=False)[0]
    assert checkodesol(eq1a, sol1a, order=2, solve_for_func=False)[0]
    assert checkodesol(eq2, sol2, order=2, solve_for_func=False)[0]
    assert all(i[0] for i in checkodesol(eq3, sol3, order=2,
        solve_for_func=False))
    assert all(i[0] for i in checkodesol(eq4, sol4, order=2,
        solve_for_func=False))
    assert checkodesol(eq5, sol5, order=2, solve_for_func=False)[0]
    not_Liouville1 = classify_ode(diff(f(x), x)/x + f(x)*diff(f(x), x, x)/2 -
        diff(f(x), x)**2/2, f(x))
    not_Liouville2 = classify_ode(diff(f(x), x)/x + diff(f(x), x, x)/2 -
        x*diff(f(x), x)**2/2, f(x))
    assert hint not in not_Liouville1
    assert hint not in not_Liouville2
    assert hint + '_Integral' not in not_Liouville1
    assert hint + '_Integral' not in not_Liouville2


def test_unexpanded_Liouville_ODE():
    # This is the same as eq1 from test_Liouville_ODE() above.
    eq1 = diff(f(x), x)/x + diff(f(x), x, x)/2 - diff(f(x), x)**2/2
    eq2 = eq1*exp(-f(x))/exp(f(x))
    sol2 = Eq(f(x), log(x/(C1 + C2*x)))
    sol2s = constant_renumber(sol2, 'C', 1, 2)
    assert dsolve(eq2) in (sol2, sol2s)
    assert checkodesol(eq2, sol2, order=2, solve_for_func=False)[0]


def test_issue_4785():
    from sympy.abc import A
    eq = x + A*(x + diff(f(x), x) + f(x)) + diff(f(x), x) + f(x) + 2
    assert classify_ode(eq, f(x)) == ('1st_linear', 'almost_linear',
        '1st_power_series', 'lie_group',
        'nth_linear_constant_coeff_undetermined_coefficients',
        'nth_linear_constant_coeff_variation_of_parameters',
        '1st_linear_Integral', 'almost_linear_Integral',
        'nth_linear_constant_coeff_variation_of_parameters_Integral')
    # issue 4864
    eq = (x**2 + f(x)**2)*f(x).diff(x) - 2*x*f(x)
    assert classify_ode(eq, f(x)) == ('1st_exact',
        '1st_homogeneous_coeff_best',
        '1st_homogeneous_coeff_subs_indep_div_dep',
        '1st_homogeneous_coeff_subs_dep_div_indep',
        '1st_power_series',
        'lie_group', '1st_exact_Integral',
        '1st_homogeneous_coeff_subs_indep_div_dep_Integral',
        '1st_homogeneous_coeff_subs_dep_div_indep_Integral')

def test_issue_4825():
    raises(ValueError, lambda: dsolve(f(x, y).diff(x) - y*f(x, y), f(x)))
    assert classify_ode(f(x, y).diff(x) - y*f(x, y), f(x), dict=True) == \
        {'default': None, 'order': 0}
    # See also issue 3793, test Z13.
    raises(ValueError, lambda: dsolve(f(x).diff(x), f(y)))
    assert classify_ode(f(x).diff(x), f(y), dict=True) == \
        {'default': None, 'order': 0}


def test_constant_renumber_order_issue_5308():
    from sympy.utilities.iterables import variations

    assert constant_renumber(C1*x + C2*y, "C", 1, 2) == \
        constant_renumber(C1*y + C2*x, "C", 1, 2) == \
        C1*x + C2*y
    e = C1*(C2 + x)*(C3 + y)
    for a, b, c in variations([C1, C2, C3], 3):
        assert constant_renumber(a*(b + x)*(c + y), "C", 1, 3) == e


def test_issue_5770():
    k = Symbol("k", real=True)
    t = Symbol('t')
    w = Function('w')
    sol = dsolve(w(t).diff(t, 6) - k**6*w(t), w(t))
    assert len([s for s in sol.free_symbols if s.name.startswith('C')]) == 6
    assert constantsimp((C1*cos(x) + C2*cos(x))*exp(x), set([C1, C2])) == \
        C1*cos(x)*exp(x)
    assert constantsimp(C1*cos(x) + C2*cos(x) + C3*sin(x), set([C1, C2, C3])) == \
        C1*cos(x) + C3*sin(x)
    assert constantsimp(exp(C1 + x), set([C1])) == C1*exp(x)
    assert constantsimp(x + C1 + y, set([C1, y])) == C1 + x
    assert constantsimp(x + C1 + Integral(x, (x, 1, 2)), set([C1])) == C1 + x


def test_issue_5112_5430():
    assert homogeneous_order(-log(x) + acosh(x), x) is None
    assert homogeneous_order(y - log(x), x, y) is None


def test_nth_order_linear_euler_eq_homogeneous():
    x, t, a, b, c = symbols('x t a b c')
    y = Function('y')
    our_hint = "nth_linear_euler_eq_homogeneous"

    eq = diff(f(t), t, 4)*t**4 - 13*diff(f(t), t, 2)*t**2 + 36*f(t)
    assert our_hint in classify_ode(eq)

    eq = a*y(t) + b*t*diff(y(t), t) + c*t**2*diff(y(t), t, 2)
    assert our_hint in classify_ode(eq)

    eq = Eq(-3*diff(f(x), x)*x + 2*x**2*diff(f(x), x, x), 0)
    sol = C1 + C2*x**Rational(5, 2)
    sols = constant_renumber(sol, 'C', 1, 3)
    assert our_hint in classify_ode(eq)
    assert dsolve(eq, f(x), hint=our_hint).rhs in (sol, sols)
    assert checkodesol(eq, sol, order=2, solve_for_func=False)[0]

    eq = Eq(3*f(x) - 5*diff(f(x), x)*x + 2*x**2*diff(f(x), x, x), 0)
    sol = C1*sqrt(x) + C2*x**3
    sols = constant_renumber(sol, 'C', 1, 3)
    assert our_hint in classify_ode(eq)
    assert dsolve(eq, f(x), hint=our_hint).rhs in (sol, sols)
    assert checkodesol(eq, sol, order=2, solve_for_func=False)[0]

    eq = Eq(4*f(x) + 5*diff(f(x), x)*x + x**2*diff(f(x), x, x), 0)
    sol = (C1 + C2*log(x))/x**2
    sols = constant_renumber(sol, 'C', 1, 3)
    assert our_hint in classify_ode(eq)
    assert dsolve(eq, f(x), hint=our_hint).rhs in (sol, sols)
    assert checkodesol(eq, sol, order=2, solve_for_func=False)[0]

    eq = Eq(6*f(x) - 6*diff(f(x), x)*x + 1*x**2*diff(f(x), x, x) + x**3*diff(f(x), x, x, x), 0)
    sol = dsolve(eq, f(x), hint=our_hint)
    sol = C1/x**2 + C2*x + C3*x**3
    sols = constant_renumber(sol, 'C', 1, 4)
    assert our_hint in classify_ode(eq)
    assert dsolve(eq, f(x), hint=our_hint).rhs in (sol, sols)
    assert checkodesol(eq, sol, order=2, solve_for_func=False)[0]

    eq = Eq(-125*f(x) + 61*diff(f(x), x)*x - 12*x**2*diff(f(x), x, x) + x**3*diff(f(x), x, x, x), 0)
    sol = x**5*(C1 + C2*log(x) + C3*log(x)**2)
    sols = [sol, constant_renumber(sol, 'C', 1, 4)]
    sols += [sols[-1].expand()]
    assert our_hint in classify_ode(eq)
    assert dsolve(eq, f(x), hint=our_hint).rhs in sols
    assert checkodesol(eq, sol, order=2, solve_for_func=False)[0]

    eq = t**2*diff(y(t), t, 2) + t*diff(y(t), t) - 9*y(t)
    sol = C1*t**3 + C2*t**-3
    sols = constant_renumber(sol, 'C', 1, 3)
    assert our_hint in classify_ode(eq)
    assert dsolve(eq, y(t), hint=our_hint).rhs in (sol, sols)
    assert checkodesol(eq, sol, order=2, solve_for_func=False)[0]


def test_nth_order_linear_euler_eq_nonhomogeneous_undetermined_coefficients():
    x, t = symbols('x t')
    a, b, c, d = symbols('a b c d', integer=True)
    our_hint = "nth_linear_euler_eq_nonhomogeneous_undetermined_coefficients"

    eq = x**4*diff(f(x), x, 4) - 13*x**2*diff(f(x), x, 2) + 36*f(x) + x
    assert our_hint in classify_ode(eq, f(x))

    eq = a*x**2*diff(f(x), x, 2) + b*x*diff(f(x), x) + c*f(x) + d*log(x)
    assert our_hint in classify_ode(eq, f(x))

    eq = Eq(x**2*diff(f(x), x, x) + x*diff(f(x), x), 1)
    sol =  C1 + C2*log(x) + log(x)**2/2
    sols = constant_renumber(sol, 'C', 1, 2)
    assert our_hint in classify_ode(eq, f(x))
    assert dsolve(eq, f(x), hint=our_hint).rhs in (sol, sols)
    assert checkodesol(eq, sol, order=2, solve_for_func=False)[0]

    eq = Eq(x**2*diff(f(x), x, x) - 2*x*diff(f(x), x) + 2*f(x), x**3)
    sol = x*(C1 + C2*x + Rational(1, 2)*x**2)
    sols = constant_renumber(sol, 'C', 1, 2)
    assert our_hint in classify_ode(eq, f(x))
    assert dsolve(eq, f(x), hint=our_hint).rhs in (sol, sols)
    assert checkodesol(eq, sol, order=2, solve_for_func=False)[0]

    eq = Eq(x**2*diff(f(x), x, x) - x*diff(f(x), x) - 3*f(x), log(x)/x)
    sol =  C1/x + C2*x**3 - Rational(1, 16)*log(x)/x - Rational(1, 8)*log(x)**2/x
    sols = constant_renumber(sol, 'C', 1, 2)
    assert our_hint in classify_ode(eq, f(x))
    assert dsolve(eq, f(x), hint=our_hint).rhs.expand() in (sol, sols)
    assert checkodesol(eq, sol, order=2, solve_for_func=False)[0]

    eq = Eq(x**2*diff(f(x), x, x) + 3*x*diff(f(x), x) - 8*f(x), log(x)**3 - log(x))
    sol = C1/x**4 + C2*x**2 - Rational(1,8)*log(x)**3 - Rational(3,32)*log(x)**2 - Rational(1,64)*log(x) - Rational(7, 256)
    sols = constant_renumber(sol, 'C', 1, 2)
    assert our_hint in classify_ode(eq)
    assert dsolve(eq, f(x), hint=our_hint).rhs.expand() in (sol, sols)
    assert checkodesol(eq, sol, order=2, solve_for_func=False)[0]

    eq = Eq(x**3*diff(f(x), x, x, x) - 3*x**2*diff(f(x), x, x) + 6*x*diff(f(x), x) - 6*f(x), log(x))
    sol = C1*x + C2*x**2 + C3*x**3 - Rational(1, 6)*log(x) - Rational(11, 36)
    sols = constant_renumber(sol, 'C', 1, 3)
    assert our_hint in classify_ode(eq)
    assert dsolve(eq, f(x), hint=our_hint).rhs.expand() in (sol, sols)
    assert checkodesol(eq, sol, order=2, solve_for_func=False)[0]


def test_nth_order_linear_euler_eq_nonhomogeneous_variation_of_parameters():
    x, t = symbols('x, t')
    a, b, c, d = symbols('a, b, c, d', integer=True)
    our_hint = "nth_linear_euler_eq_nonhomogeneous_variation_of_parameters"

    eq = Eq(x**2*diff(f(x),x,2) - 8*x*diff(f(x),x) + 12*f(x), x**2)
    assert our_hint in classify_ode(eq, f(x))

    eq = Eq(a*x**3*diff(f(x),x,3) + b*x**2*diff(f(x),x,2) + c*x*diff(f(x),x) + d*f(x), x*log(x))
    assert our_hint in classify_ode(eq, f(x))

    eq = Eq(x**2*Derivative(f(x), x, x) - 2*x*Derivative(f(x), x) + 2*f(x), x**4)
    sol = C1*x + C2*x**2 + x**4/6
    sols = constant_renumber(sol, 'C', 1, 2)
    assert our_hint in classify_ode(eq)
    assert dsolve(eq, f(x), hint=our_hint).rhs.expand() in (sol, sols)
    assert checkodesol(eq, sol, order=2, solve_for_func=False)[0]

    eq = Eq(3*x**2*diff(f(x), x, x) + 6*x*diff(f(x), x) - 6*f(x), x**3*exp(x))
    sol = C1/x**2 + C2*x + x*exp(x)/3 - 4*exp(x)/3 + 8*exp(x)/(3*x) - 8*exp(x)/(3*x**2)
    sols = constant_renumber(sol, 'C', 1, 2)
    assert our_hint in classify_ode(eq)
    assert dsolve(eq, f(x), hint=our_hint).rhs.expand() in (sol, sols)
    assert checkodesol(eq, sol, order=2, solve_for_func=False)[0]

    eq = Eq(x**2*Derivative(f(x), x, x) - 2*x*Derivative(f(x), x) + 2*f(x), x**4*exp(x))
    sol = C1*x + C2*x**2 + x**2*exp(x) - 2*x*exp(x)
    sols = constant_renumber(sol, 'C', 1, 2)
    assert our_hint in classify_ode(eq)
    assert dsolve(eq, f(x), hint=our_hint).rhs.expand() in (sol, sols)
    assert checkodesol(eq, sol, order=2, solve_for_func=False)[0]

    eq = x**2*Derivative(f(x), x, x) - 2*x*Derivative(f(x), x) + 2*f(x) - log(x)
    sol = C1*x + C2*x**2 + log(x)/2 + 3/4
    sols = constant_renumber(sol, 'C', 1, 2)
    assert our_hint in classify_ode(eq)
    assert dsolve(eq, f(x), hint=our_hint).rhs in (sol, sols)
    assert checkodesol(eq, sol, order=2, solve_for_func=False)[0]


def test_issue_5095():
    f = Function('f')
    raises(ValueError, lambda: dsolve(f(x).diff(x)**2, f(x), 'separable'))
    raises(ValueError, lambda: dsolve(f(x).diff(x)**2, f(x), 'fdsjf'))


def test_almost_linear():
    from sympy import Ei
    A = Symbol('A', positive=True)
    our_hint = 'almost_linear'
    f = Function('f')
    d = f(x).diff(x)
    eq = x**2*f(x)**2*d + f(x)**3 + 1
    sol = dsolve(eq, f(x), hint = 'almost_linear')
    assert sol[0].rhs == (C1*exp(3/x) - 1)**(S(1)/3)
    assert checkodesol(eq, sol, order=1, solve_for_func=False)[0]

    eq = x*f(x)*d + 2*x*f(x)**2 + 1
    sol = dsolve(eq, f(x), hint = 'almost_linear')
    assert sol[0].rhs == -sqrt(C1 - 2*Ei(4*x))*exp(-2*x)
    assert checkodesol(eq, sol, order=1, solve_for_func=False)[0]

    eq = x*d + x*f(x) + 1
    sol = dsolve(eq, f(x), hint = 'almost_linear')
    assert sol.rhs == (C1 - Ei(x))*exp(-x)
    assert checkodesol(eq, sol, order=1, solve_for_func=False)[0]
    assert our_hint in classify_ode(eq, f(x))

    eq = x*exp(f(x))*d + exp(f(x)) + 3*x
    sol = dsolve(eq, f(x), hint = 'almost_linear')
    assert sol.rhs == log(C1/x - 3*x/2)
    assert checkodesol(eq, sol, order=1, solve_for_func=False)[0]

    eq = x + A*(x + diff(f(x), x) + f(x)) + diff(f(x), x) + f(x) + 2
    sol = dsolve(eq, f(x), hint = 'almost_linear')
    assert sol.rhs == (C1 + Piecewise(
        (x, Eq(A + 1, 0)), ((-A*x + A - x - 1)*exp(x)/(A + 1), True)))*exp(-x)
    assert checkodesol(eq, sol, order=1, solve_for_func=False)[0]


def test_exact_enhancement():
    f = Function('f')(x)
    df = Derivative(f, x)
    eq = f/x**2 + ((f*x - 1)/x)*df
    sol = dsolve(eq, f)
    assert sol == [Eq(f, (i*sqrt(C1*x**2 + 1) + 1)/x) for i in (-1, 1)]

    eq = (x*f - 1) + df*(x**2 - x*f)
    rhs = [sol.rhs for sol in dsolve(eq, f)]
    assert rhs[0] == x - sqrt(C1 + x**2 - 2*log(x))
    assert rhs[1] == x + sqrt(C1 + x**2 - 2*log(x))

    eq = (x + 2)*sin(f) + df*x*cos(f)
    rhs = [sol.rhs for sol in dsolve(eq, f)]
    assert rhs == [
        -acos(-sqrt(C1*exp(-2*x)/x**4 + 1)) + 2*pi,
        -acos(sqrt(C1*exp(-2*x)/x**4 + 1)) + 2*pi,
        acos(-sqrt(C1*exp(-2*x)/x**4 + 1)),
        acos(sqrt(C1*exp(-2*x)/x**4 + 1))]


def test_separable_reduced():
    f = Function('f')
    x = Symbol('x') # BUG: if x is real, a more complex solution is returned!
    df = f(x).diff(x)
    eq = (x / f(x))*df  + tan(x**2*f(x) / (x**2*f(x) - 1))
    assert classify_ode(eq) == ('separable_reduced', 'lie_group',
        'separable_reduced_Integral')

    eq = x* df  + f(x)* (1 / (x**2*f(x) - 1))
    assert classify_ode(eq) == ('separable_reduced', 'lie_group',
        'separable_reduced_Integral')
    sol = dsolve(eq, hint = 'separable_reduced', simplify=False)
    assert sol.lhs ==  log(x**2*f(x))/3 + log(x**2*f(x) - S(3)/2)/6
    assert sol.rhs == C1 + log(x)
    assert checkodesol(eq, sol, order=1, solve_for_func=False)[0]

    # this is the equation that does not like x to be real
    eq = f(x).diff(x) + (f(x) / (x**4*f(x) - x))
    assert classify_ode(eq) == ('separable_reduced', 'lie_group',
        'separable_reduced_Integral')
    # generates PolynomialError in solve attempt
    sol = dsolve(eq, hint = 'separable_reduced')
    assert sol.lhs - sol.rhs == \
        log(x**3*f(x))/4 + log(x**3*f(x) - S(4)/3)/12 - C1 - log(x)
    assert checkodesol(eq, sol, order=1, solve_for_func=False)[0]

    eq = x*df + f(x)*(x**2*f(x))
    sol = dsolve(eq, hint = 'separable_reduced', simplify=False)
    assert sol == Eq(log(x**2*f(x))/2 - log(x**2*f(x) - 2)/2, C1 + log(x))
    assert checkodesol(eq, sol, order=1, solve_for_func=False)[0]


def test_homogeneous_function():
    f = Function('f')
    eq1 = tan(x + f(x))
    eq2 = sin((3*x)/(4*f(x)))
    eq3 = cos(3*x/4*f(x))
    eq4 = log((3*x + 4*f(x))/(5*f(x) + 7*x))
    eq5 = exp((2*x**2)/(3*f(x)**2))
    eq6 = log((3*x + 4*f(x))/(5*f(x) + 7*x) + exp((2*x**2)/(3*f(x)**2)))
    eq7 = sin((3*x)/(5*f(x) + x**2))
    assert homogeneous_order(eq1, x, f(x)) == None
    assert homogeneous_order(eq2, x, f(x)) == 0
    assert homogeneous_order(eq3, x, f(x)) == None
    assert homogeneous_order(eq4, x, f(x)) == 0
    assert homogeneous_order(eq5, x, f(x)) == 0
    assert homogeneous_order(eq6, x, f(x)) == 0
    assert homogeneous_order(eq7, x, f(x)) == None


def test_linear_coeff_match():
    from sympy.solvers.ode import _linear_coeff_match
    n, d = z*(2*x + 3*f(x) + 5), z*(7*x + 9*f(x) + 11)
    rat = n/d
    eq1 = sin(rat) + cos(rat.expand())
    eq2 = rat
    eq3 = log(sin(rat))
    ans = (4, -S(13)/3)
    assert _linear_coeff_match(eq1, f(x)) == ans
    assert _linear_coeff_match(eq2, f(x)) == ans
    assert _linear_coeff_match(eq3, f(x)) == ans

    # no c
    eq4 = (3*x)/f(x)
    # not x and f(x)
    eq5 = (3*x + 2)/x
    # denom will be zero
    eq6 = (3*x + 2*f(x) + 1)/(3*x + 2*f(x) + 5)
    # not rational coefficient
    eq7 = (3*x + 2*f(x) + sqrt(2))/(3*x + 2*f(x) + 5)
    assert _linear_coeff_match(eq4, f(x)) is None
    assert _linear_coeff_match(eq5, f(x)) is None
    assert _linear_coeff_match(eq6, f(x)) is None
    assert _linear_coeff_match(eq7, f(x)) is None


def test_linear_coefficients():
    f = Function('f')
    sol = Eq(f(x), C1/(x**2 + 6*x + 9) - S(3)/2)
    eq = f(x).diff(x) + (3 + 2*f(x))/(x + 3)
    assert dsolve(eq, hint='linear_coefficients') == sol
    assert checkodesol(eq, sol, order=1, solve_for_func=False)[0]


def test_constantsimp_take_problem():
    c = exp(C1) + 2
    assert len(Poly(constantsimp(exp(C1) + c + c*x, [C1])).gens) == 2


def test_issue_6879():
    f = Function('f')
    eq = Eq(Derivative(f(x), x, 2) - 2*Derivative(f(x), x) + f(x), sin(x))
    sol = (C1 + C2*x)*exp(x) + cos(x)/2
    assert dsolve(eq).rhs == sol
    assert checkodesol(eq, sol, order=1, solve_for_func=False)[0]


def test_issue_6989():
    f = Function('f')
    k = Symbol('k')
    assert dsolve(f(x).diff(x) - x*exp(-k*x), f(x)) == \
        Eq(f(x), C1 + Piecewise(
            (x**2/2, Eq(k**3, 0)),
            ((-k**2*x - k)*exp(-k*x)/k**3, True)
        ))
    eq = -f(x).diff(x) + x*exp(-k*x)
    sol = dsolve(eq, f(x))
    actual_sol = Eq(f(x), Piecewise((C1 + x**2/2, Eq(k**3, 0)),
            (C1 - x*exp(-k*x)/k - exp(-k*x)/k**2, True)
        ))
    errstr = str(eq) + ' : ' + str(sol) + ' == ' + str(actual_sol)
    assert sol == actual_sol, errstr


def test_heuristic1():
    y, a, b, c, a4, a3, a2, a1, a0 = symbols("y a b c a4 a3 a2 a1 a0")
    y = Symbol('y')
    f = Function('f')
    xi = Function('xi')
    eta = Function('eta')
    df = f(x).diff(x)
    eq = Eq(df, x**2*f(x))
    eq1 = f(x).diff(x) + a*f(x) - c*exp(b*x)
    eq2 = f(x).diff(x) + 2*x*f(x) - x*exp(-x**2)
    eq3 = (1 + 2*x)*df + 2 - 4*exp(-f(x))
    eq4 = f(x).diff(x) - (a4*x**4 + a3*x**3 + a2*x**2 + a1*x + a0)**(S(-1)/2)
    eq5 = x**2*df - f(x) + x**2*exp(x - (1/x))
    eqlist = [eq, eq1, eq2, eq3, eq4, eq5]

    i = infinitesimals(eq, hint='abaco1_simple')
    assert i == [{eta(x, f(x)): exp(x**3/3), xi(x, f(x)): 0},
        {eta(x, f(x)): f(x), xi(x, f(x)): 0},
        {eta(x, f(x)): 0, xi(x, f(x)): x**(-2)}]
    i1 = infinitesimals(eq1, hint='abaco1_simple')
    assert i1 == [{eta(x, f(x)): exp(-a*x), xi(x, f(x)): 0}]
    i2 = infinitesimals(eq2, hint='abaco1_simple')
    assert i2 == [{eta(x, f(x)): exp(-x**2), xi(x, f(x)): 0}]
    i3 = infinitesimals(eq3, hint='abaco1_simple')
    assert i3 == [{eta(x, f(x)): 0, xi(x, f(x)): 2*x + 1},
        {eta(x, f(x)): 0, xi(x, f(x)): 1/(exp(f(x)) - 2)}]
    i4 = infinitesimals(eq4, hint='abaco1_simple')
    assert i4 == [{eta(x, f(x)): 1, xi(x, f(x)): 0},
        {eta(x, f(x)): 0,
        xi(x, f(x)): sqrt(2*a0 + 2*a1*x + 2*a2*x**2 + 2*a3*x**3 + 2*a4*x**4)}]
    i5 = infinitesimals(eq5, hint='abaco1_simple')
    assert i5 == [{xi(x, f(x)): 0, eta(x, f(x)): exp(-1/x)}]

    ilist = [i, i1, i2, i3, i4, i5]
    for eq, i in (zip(eqlist, ilist)):
        check = checkinfsol(eq, i)
        assert check[0]


def test_issue_6247():
    eq = x**2*f(x)**2 + x*Derivative(f(x), x)
    sol = dsolve(eq, hint = 'separable_reduced')
    assert checkodesol(eq, sol, order=1)[0]
    eq = f(x).diff(x, x) + 4*f(x)
    sol = dsolve(eq, f(x), simplify=False)
    assert sol == Eq(f(x), C1*sin(2*x) + C2*cos(2*x))


def test_heuristic2():
    y = Symbol('y')
    xi = Function('xi')
    eta = Function('eta')
    df = f(x).diff(x)

    # This ODE can be solved by the Lie Group method, when there are
    # better assumptions
    eq = df - (f(x)/x)*(x*log(x**2/f(x)) + 2)
    i = infinitesimals(eq, hint='abaco1_product')
    assert i == [{eta(x, f(x)): f(x)*exp(-x), xi(x, f(x)): 0}]
    assert checkinfsol(eq, i)[0]


@slow
def test_heuristic3():
    y = Symbol('y')
    xi = Function('xi')
    eta = Function('eta')
    a, b = symbols("a b")
    df = f(x).diff(x)

    eq = x**2*df + x*f(x) + f(x)**2 + x**2
    i = infinitesimals(eq, hint='bivariate')
    assert i == [{eta(x, f(x)): f(x), xi(x, f(x)): x}]
    assert checkinfsol(eq, i)[0]

    eq = x**2*(-f(x)**2 + df)- a*x**2*f(x) + 2 - a*x
    i = infinitesimals(eq, hint='bivariate')
    assert checkinfsol(eq, i)[0]


def test_heuristic_4():
    y, a = symbols("y a")
    xi = Function('xi')
    eta = Function('eta')

    eq = x*(f(x).diff(x)) + 1 - f(x)**2
    i = infinitesimals(eq, hint='chi')
    assert checkinfsol(eq, i)[0]


def test_heuristic_function_sum():
    xi = Function('xi')
    eta = Function('eta')
    eq = f(x).diff(x) - (3*(1 + x**2/f(x)**2)*atan(f(x)/x) + (1 - 2*f(x))/x +
       (1 - 3*f(x))*(x/f(x)**2))
    i = infinitesimals(eq, hint='function_sum')
    assert i == [{eta(x, f(x)): f(x)**(-2) + x**(-2), xi(x, f(x)): 0}]
    assert checkinfsol(eq, i)[0]


def test_heuristic_abaco2_similar():
    xi = Function('xi')
    eta = Function('eta')
    F = Function('F')
    a, b = symbols("a b")
    eq = f(x).diff(x) - F(a*x + b*f(x))
    i = infinitesimals(eq, hint='abaco2_similar')
    assert i == [{eta(x, f(x)): -a/b, xi(x, f(x)): 1}]
    assert checkinfsol(eq, i)[0]

    eq = f(x).diff(x) - (f(x)**2 / (sin(f(x) - x) - x**2 + 2*x*f(x)))
    i = infinitesimals(eq, hint='abaco2_similar')
    assert i == [{eta(x, f(x)): f(x)**2, xi(x, f(x)): f(x)**2}]
    assert checkinfsol(eq, i)[0]


def test_heuristic_abaco2_unique_unknown():
    xi = Function('xi')
    eta = Function('eta')
    F = Function('F')
    a, b = symbols("a b")
    x = Symbol("x", positive=True)

    eq = f(x).diff(x) - x**(a - 1)*(f(x)**(1 - b))*F(x**a/a + f(x)**b/b)
    i = infinitesimals(eq, hint='abaco2_unique_unknown')
    assert i == [{eta(x, f(x)): -f(x)*f(x)**(-b), xi(x, f(x)): x*x**(-a)}]
    assert checkinfsol(eq, i)[0]

    eq = f(x).diff(x) + tan(F(x**2 + f(x)**2) + atan(x/f(x)))
    i = infinitesimals(eq, hint='abaco2_unique_unknown')
    assert i == [{eta(x, f(x)): x, xi(x, f(x)): -f(x)}]
    assert checkinfsol(eq, i)[0]

    eq = (x*f(x).diff(x) + f(x) + 2*x)**2 -4*x*f(x) -4*x**2 -4*a
    i = infinitesimals(eq, hint='abaco2_unique_unknown')
    assert checkinfsol(eq, i)[0]

def test_heuristic_linear():
    xi = Function('xi')
    eta = Function('eta')
    F = Function('F')
    a, b, m, n = symbols("a b m n")

    eq = x**(n*(m + 1) - m)*(f(x).diff(x)) - a*f(x)**n -b*x**(n*(m + 1))
    i = infinitesimals(eq, hint='linear')
    assert checkinfsol(eq, i)[0]

@XFAIL
def test_kamke():
    a, b, alpha, c = symbols("a b alpha c")
    eq = x**2*(a*f(x)**2+(f(x).diff(x))) + b*x**alpha + c
    i = infinitesimals(eq, hint='sum_function')
    assert checkinfsol(eq, i)[0]


def test_series():
    C1 = Symbol("C1")
    eq = f(x).diff(x) - f(x)
    assert dsolve(eq, hint='1st_power_series') == Eq(f(x),
        C1 + C1*x + C1*x**2/2 + C1*x**3/6 + C1*x**4/24 +
        C1*x**5/120 + O(x**6))
    eq = f(x).diff(x) - x*f(x)
    assert dsolve(eq, hint='1st_power_series') == Eq(f(x),
        C1*x**4/8 + C1*x**2/2 + C1 + O(x**6))
    eq = f(x).diff(x) - sin(x*f(x))
    sol = Eq(f(x), (x - 2)**2*(1+ sin(4))*cos(4) + (x - 2)*sin(4) + 2 + O(x**3))
    assert dsolve(eq, hint='1st_power_series', ics={f(2): 2}, n=3) == sol


@slow
def test_lie_group():
    C1 = Symbol("C1")
    x = Symbol("x") # assuming x is real generates an error!
    a, b, c = symbols("a b c")
    eq = f(x).diff(x)**2
    sol = dsolve(eq, f(x), hint='lie_group')
    assert checkodesol(eq, sol)[0]

    eq = Eq(f(x).diff(x), x**2*f(x))
    sol = dsolve(eq, f(x), hint='lie_group')
    assert sol == Eq(f(x), C1*exp(x**3)**(1/3))
    assert checkodesol(eq, sol)[0]

    eq = f(x).diff(x) + a*f(x) - c*exp(b*x)
    sol = dsolve(eq, f(x), hint='lie_group')
    assert checkodesol(eq, sol)[0]

    eq = f(x).diff(x) + 2*x*f(x) - x*exp(-x**2)
    sol = dsolve(eq, f(x), hint='lie_group')
    actual_sol = Eq(f(x), (C1 + x**2/2)*exp(-x**2))
    errstr = str(eq)+' : '+str(sol)+' == '+str(actual_sol)
    assert sol == actual_sol, errstr
    assert checkodesol(eq, sol)[0]

    eq = (1 + 2*x)*(f(x).diff(x)) + 2 - 4*exp(-f(x))
    sol = dsolve(eq, f(x), hint='lie_group')
    assert sol == Eq(f(x), log(C1/(2*x + 1) + 2))
    assert checkodesol(eq, sol)[0]

    eq = x**2*(f(x).diff(x)) - f(x) + x**2*exp(x - (1/x))
    sol = dsolve(eq, f(x), hint='lie_group')
    assert checkodesol(eq, sol)[0]

    eq = x**2*f(x)**2 + x*Derivative(f(x), x)
    sol = dsolve(eq, f(x), hint='lie_group')
    assert sol == Eq(f(x), 2/(C1 + x**2))
    assert checkodesol(eq, sol)[0]


def test_user_infinitesimals():
    C2 = Symbol("C2")
    x = Symbol("x") # assuming x is real generates an error
    eq = x*(f(x).diff(x)) + 1 - f(x)**2
    sol = dsolve(eq, hint='lie_group', xi=sqrt(f(x) - 1)/sqrt(f(x) + 1),
        eta=0)
    actual_sol = Eq(f(x), (C1 + x**2)/(C1 - x**2))
    errstr = str(eq)+' : '+str(sol)+' == '+str(actual_sol)
    assert sol == actual_sol, errstr
    raises(ValueError, lambda: dsolve(eq, hint='lie_group', xi=0, eta=f(x)))


def test_issue_7081():
    eq = x*(f(x).diff(x)) + 1 - f(x)**2
    assert dsolve(eq) == Eq(f(x), -((C1 + x**2)/(-C1 + x**2)))


def test_2nd_power_series_ordinary():
    C1, C2 = symbols("C1 C2")
    eq = f(x).diff(x, 2) - x*f(x)
    assert classify_ode(eq) == ('2nd_power_series_ordinary',)
    assert dsolve(eq) == Eq(f(x),
        C2*(x**3/6 + 1) + C1*x*(x**3/12 + 1) + O(x**6))
    assert dsolve(eq, x0=-2) == Eq(f(x),
        C2*((x + 2)**4/6 + (x + 2)**3/6 - (x + 2)**2 + 1)
        + C1*(x + (x + 2)**4/12 - (x + 2)**3/3 + S(2))
        + O(x**6))
    assert dsolve(eq, n=2) == Eq(f(x), C2*x + C1 + O(x**2))

    eq = (1 + x**2)*(f(x).diff(x, 2)) + 2*x*(f(x).diff(x)) -2*f(x)
    assert classify_ode(eq) == ('2nd_power_series_ordinary',)
    assert dsolve(eq) == Eq(f(x), C2*(-x**4/3 + x**2 + 1) + C1*x
        + O(x**6))

    eq = f(x).diff(x, 2) + x*(f(x).diff(x)) + f(x)
    assert classify_ode(eq) == ('2nd_power_series_ordinary',)
    assert dsolve(eq) == Eq(f(x), C2*(
        x**4/8 - x**2/2 + 1) + C1*x*(-x**2/3 + 1) + O(x**6))

    eq = f(x).diff(x, 2) + f(x).diff(x) - x*f(x)
    assert classify_ode(eq) == ('2nd_power_series_ordinary',)
    assert dsolve(eq) == Eq(f(x), C2*(
        -x**4/24 + x**3/6 + 1) + C1*x*(x**3/24 + x**2/6 - x/2
        + 1) + O(x**6))

    eq = f(x).diff(x, 2) + x*f(x)
    assert classify_ode(eq) == ('2nd_power_series_ordinary',)
    assert dsolve(eq, n=7) == Eq(f(x), C2*(
        x**6/180 - x**3/6 + 1) + C1*x*(-x**3/12 + 1) + O(x**7))


def test_2nd_power_series_regular():
    C1, C2 = symbols("C1 C2")
    eq = x**2*(f(x).diff(x, 2)) - 3*x*(f(x).diff(x)) + (4*x + 4)*f(x)
    assert dsolve(eq) == Eq(f(x), C1*x**2*(-16*x**3/9 +
        4*x**2 - 4*x + 1) + O(x**6))

    eq = 4*x**2*(f(x).diff(x, 2)) -8*x**2*(f(x).diff(x)) + (4*x**2 +
        1)*f(x)
    assert dsolve(eq) == Eq(f(x), C1*sqrt(x)*(
        x**4/24 + x**3/6 + x**2/2 + x + 1) + O(x**6))

    eq = x**2*(f(x).diff(x, 2)) - x**2*(f(x).diff(x)) + (
        x**2 - 2)*f(x)
    assert dsolve(eq) == Eq(f(x), C1*(-x**6/720 - 3*x**5/80 - x**4/8 +
        x**2/2 + x/2 + 1)/x + C2*x**2*(-x**3/60 + x**2/20 + x/2 + 1)
        + O(x**6))

    eq = x**2*(f(x).diff(x, 2)) + x*(f(x).diff(x)) + (x**2 - S(1)/4)*f(x)
    assert dsolve(eq) == Eq(f(x), C1*(x**4/24 - x**2/2 + 1)/sqrt(x) +
        C2*sqrt(x)*(x**4/120 - x**2/6 + 1) + O(x**6))

    eq = x*(f(x).diff(x, 2)) - f(x).diff(x) + 4*x**3*f(x)
    assert dsolve(eq) == Eq(f(x), C2*(-x**4/2 + 1) + C1*x**2 + O(x**6))

def test_issue_7093():
    x = Symbol("x") # assuming x is real leads to an error
    sol = Eq(f(x), C1 - 2*x*sqrt(x**3)/5)
    eq = Derivative(f(x), x)**2 - x**3
    assert dsolve(eq) == sol and checkodesol(eq, sol) == (True, 0)


def test_dsolve_linsystem_symbol():
    eps = Symbol('epsilon', positive=True)
    eq1 = (Eq(diff(f(x), x), -eps*g(x)), Eq(diff(g(x), x), eps*f(x)))
    sol1 = [Eq(f(x), -eps*(C1*sin(eps*x) + C2*cos(eps*x))),
            Eq(g(x), C1*eps*cos(eps*x) - C2*eps*sin(eps*x))]
    assert dsolve(eq1) == sol1

def test_C1_function_9239():
    t = Symbol('t')
    eq = (Eq(diff(C1(t),t), 9*C2(t)), Eq(diff(C2(t),t), 12*C1(t)))
    sol = [Eq(C1(t), 9*C1*exp(-6*sqrt(3)*t) + 9*C2*exp(6*sqrt(3)*t)), \
    Eq(C2(t), -6*sqrt(3)*C1*exp(-6*sqrt(3)*t) + 6*sqrt(3)*C2*exp(6*sqrt(3)*t))]
    assert dsolve(eq) == sol<|MERGE_RESOLUTION|>--- conflicted
+++ resolved
@@ -1520,13 +1520,9 @@
 
 @XFAIL
 @slow
-<<<<<<< HEAD
 def test_nth_linear_constant_coeff_homogeneous_rootof_sol():
-=======
-def test_nth_linear_constant_coeff_homogeneous_RootOf_sol():
     if ON_TRAVIS:
         skip("Too slow for travis.")
->>>>>>> cf246ab8
     eq = f(x).diff(x, 5) + 11*f(x).diff(x) - 2*f(x)
     sol = Eq(f(x),
         C1*exp(x*rootof(x**5 + 11*x - 2, 0)) +
