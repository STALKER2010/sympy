from sympy import (
    Abs, Dummy, Eq, Gt, Function, Mod,
    LambertW, Piecewise, Poly, Rational, S, Symbol, Matrix,
    asin, acos, acsc, asec, atan, atanh, cos, csc, erf, erfinv, erfc, erfcinv,
    exp, log, pi, sin, sinh, sec, sqrt, symbols,
    tan, tanh, atan2, arg,
    Lambda, imageset, cot, acot, I, EmptySet, Union, E, Interval, Intersection,
    oo)

from sympy.core.function import nfloat
from sympy.core.relational import Unequality as Ne
from sympy.functions.elementary.complexes import im, re
from sympy.functions.elementary.hyperbolic import HyperbolicFunction
from sympy.functions.elementary.trigonometric import TrigonometricFunction

from sympy.polys.rootoftools import CRootOf

from sympy.sets import (FiniteSet, ConditionSet, Complement, ImageSet)

from sympy.utilities.pytest import XFAIL, raises, skip, slow, SKIP
from sympy.utilities.randtest import verify_numerically as tn
from sympy.physics.units import cm

from sympy.solvers.solveset import (
    solveset_real, domain_check, solveset_complex, linear_eq_to_matrix,
    linsolve, _is_function_class_equation, invert_real, invert_complex,
    solveset, solve_decomposition, substitution, nonlinsolve, solvify,
    _is_finite_with_finite_vars, solveset_integers)


a = Symbol('a', real=True)
b = Symbol('b', real=True)
c = Symbol('c', real=True)
x = Symbol('x', real=True)
y = Symbol('y', real=True)
z = Symbol('z', real=True)
q = Symbol('q', real=True)
m = Symbol('m', real=True)
n = Symbol('n', real=True)


def test_invert_real():
    x = Symbol('x', real=True)
    y = Symbol('y')
    n = Symbol('n')
    def ireal(x, s=S.Reals):
        return Intersection(s, x)

    minus_n = Intersection(Interval(-oo, 0), FiniteSet(-n))
    plus_n = Intersection(Interval(0, oo), FiniteSet(n))
    assert solveset(abs(x) - n, x, S.Reals) == Union(minus_n, plus_n)

    assert invert_real(exp(x), y, x) == (x, ireal(FiniteSet(log(y))))

    y = Symbol('y', positive=True)
    n = Symbol('n', real=True)
    assert invert_real(x + 3, y, x) == (x, FiniteSet(y - 3))
    assert invert_real(x*3, y, x) == (x, FiniteSet(y / 3))

    assert invert_real(exp(x), y, x) == (x, FiniteSet(log(y)))
    assert invert_real(exp(3*x), y, x) == (x, FiniteSet(log(y) / 3))
    assert invert_real(exp(x + 3), y, x) == (x, FiniteSet(log(y) - 3))

    assert invert_real(exp(x) + 3, y, x) == (x, ireal(FiniteSet(log(y - 3))))
    assert invert_real(exp(x)*3, y, x) == (x, FiniteSet(log(y / 3)))

    assert invert_real(log(x), y, x) == (x, FiniteSet(exp(y)))
    assert invert_real(log(3*x), y, x) == (x, FiniteSet(exp(y) / 3))
    assert invert_real(log(x + 3), y, x) == (x, FiniteSet(exp(y) - 3))

    minus_y = Intersection(Interval(-oo, 0), FiniteSet(-y))
    plus_y = Intersection(Interval(0, oo), FiniteSet(y))
    assert invert_real(Abs(x), y, x) == (x, Union(minus_y, plus_y))

    assert invert_real(2**x, y, x) == (x, FiniteSet(log(y)/log(2)))
    assert invert_real(2**exp(x), y, x) == (x, ireal(FiniteSet(log(log(y)/log(2)))))

    assert invert_real(x**2, y, x) == (x, FiniteSet(sqrt(y), -sqrt(y)))
    assert invert_real(x**Rational(1, 2), y, x) == (x, FiniteSet(y**2))

    raises(ValueError, lambda: invert_real(x, x, x))
    raises(ValueError, lambda: invert_real(x**pi, y, x))
    raises(ValueError, lambda: invert_real(S.One, y, x))

    assert invert_real(x**31 + x, y, x) == (x**31 + x, FiniteSet(y))

    y_1 = Intersection(Interval(-1, oo), FiniteSet(y - 1))
    y_2 = Intersection(Interval(-oo, -1), FiniteSet(-y - 1))
    assert invert_real(Abs(x**31 + x + 1), y, x) == (x**31 + x,
                                                     Union(y_1, y_2))

    assert invert_real(sin(x), y, x) == \
        (x, imageset(Lambda(n, n*pi + (-1)**n*asin(y)), S.Integers))

    assert invert_real(sin(exp(x)), y, x) == \
        (x, imageset(Lambda(n, log((-1)**n*asin(y) + n*pi)), S.Integers))

    assert invert_real(csc(x), y, x) == \
        (x, imageset(Lambda(n, n*pi + (-1)**n*acsc(y)), S.Integers))

    assert invert_real(csc(exp(x)), y, x) == \
        (x, imageset(Lambda(n, log((-1)**n*acsc(y) + n*pi)), S.Integers))

    assert invert_real(cos(x), y, x) == \
        (x, Union(imageset(Lambda(n, 2*n*pi + acos(y)), S.Integers), \
                imageset(Lambda(n, 2*n*pi - acos(y)), S.Integers)))

    assert invert_real(cos(exp(x)), y, x) == \
        (x, Union(imageset(Lambda(n, log(2*n*pi + Mod(acos(y), 2*pi))), S.Integers), \
                imageset(Lambda(n, log(2*n*pi + Mod(-acos(y), 2*pi))), S.Integers)))

    assert invert_real(sec(x), y, x) == \
        (x, Union(imageset(Lambda(n, 2*n*pi + asec(y)), S.Integers), \
                imageset(Lambda(n, 2*n*pi - asec(y)), S.Integers)))

    assert invert_real(sec(exp(x)), y, x) == \
        (x, Union(imageset(Lambda(n, log(2*n*pi + Mod(asec(y), 2*pi))), S.Integers), \
                imageset(Lambda(n, log(2*n*pi + Mod(-asec(y), 2*pi))), S.Integers)))

    assert invert_real(tan(x), y, x) == \
        (x, imageset(Lambda(n, n*pi + atan(y) % pi), S.Integers))

    assert invert_real(tan(exp(x)), y, x) == \
        (x, imageset(Lambda(n, log(n*pi + atan(y) % pi)), S.Integers))

    assert invert_real(cot(x), y, x) == \
        (x, imageset(Lambda(n, n*pi + acot(y) % pi), S.Integers))

    assert invert_real(cot(exp(x)), y, x) == \
        (x, imageset(Lambda(n, log(n*pi + acot(y) % pi)), S.Integers))

    assert invert_real(tan(tan(x)), y, x) == \
        (tan(x), imageset(Lambda(n, n*pi + atan(y) % pi), S.Integers))

    x = Symbol('x', positive=True)
    assert invert_real(x**pi, y, x) == (x, FiniteSet(y**(1/pi)))

    # Test for ``set_h`` containing information about the domain

    n = Dummy('n')
    x = Symbol('x')

    h1 = Intersection(Interval(-3, oo), FiniteSet(a + b - 3),
                      imageset(Lambda(n, -n + a - 3), Interval(-oo, 0)))

    h2 = Intersection(Interval(-oo, -3), FiniteSet(-a + b - 3),
                      imageset(Lambda(n, n - a - 3), Interval(0, oo)))

    h3 = Intersection(Interval(-3, oo), FiniteSet(a - b - 3),
                      imageset(Lambda(n, -n + a - 3), Interval(0, oo)))

    h4 = Intersection(Interval(-oo, -3), FiniteSet(-a - b - 3),
                      imageset(Lambda(n, n - a - 3), Interval(-oo, 0)))

    soln = (x, Union(h1, h2, h3, h4))
    assert invert_real(Abs(Abs(x + 3) - a) - b, 0, x) == soln


def test_invert_complex():
    assert invert_complex(x + 3, y, x) == (x, FiniteSet(y - 3))
    assert invert_complex(x*3, y, x) == (x, FiniteSet(y / 3))

    assert invert_complex(exp(x), y, x) == \
        (x, imageset(Lambda(n, I*(2*pi*n + arg(y)) + log(Abs(y))), S.Integers))

    assert invert_complex(log(x), y, x) == (x, FiniteSet(exp(y)))

    raises(ValueError, lambda: invert_real(1, y, x))
    raises(ValueError, lambda: invert_complex(x, x, x))
    raises(ValueError, lambda: invert_complex(x, x, 1))


def test_domain_check():
    assert domain_check(1/(1 + (1/(x+1))**2), x, -1) is False
    assert domain_check(x**2, x, 0) is True
    assert domain_check(x, x, oo) is False
    assert domain_check(0, x, oo) is False


def test_is_function_class_equation():
    from sympy.abc import x, a
    assert _is_function_class_equation(TrigonometricFunction,
                                       tan(x), x) is True
    assert _is_function_class_equation(TrigonometricFunction,
                                       tan(x) - 1, x) is True
    assert _is_function_class_equation(TrigonometricFunction,
                                       tan(x) + sin(x), x) is True
    assert _is_function_class_equation(TrigonometricFunction,
                                       tan(x) + sin(x) - a, x) is True
    assert _is_function_class_equation(TrigonometricFunction,
                                       sin(x)*tan(x) + sin(x), x) is True
    assert _is_function_class_equation(TrigonometricFunction,
                                       sin(x)*tan(x + a) + sin(x), x) is True
    assert _is_function_class_equation(TrigonometricFunction,
                                       sin(x)*tan(x*a) + sin(x), x) is True
    assert _is_function_class_equation(TrigonometricFunction,
                                       a*tan(x) - 1, x) is True
    assert _is_function_class_equation(TrigonometricFunction,
                                       tan(x)**2 + sin(x) - 1, x) is True
    assert _is_function_class_equation(TrigonometricFunction,
                                       tan(x) + x, x) is False
    assert _is_function_class_equation(TrigonometricFunction,
                                       tan(x**2), x) is False
    assert _is_function_class_equation(TrigonometricFunction,
                                       tan(x**2) + sin(x), x) is False
    assert _is_function_class_equation(TrigonometricFunction,
                                       tan(x)**sin(x), x) is False
    assert _is_function_class_equation(TrigonometricFunction,
                                       tan(sin(x)) + sin(x), x) is False
    assert _is_function_class_equation(HyperbolicFunction,
                                       tanh(x), x) is True
    assert _is_function_class_equation(HyperbolicFunction,
                                       tanh(x) - 1, x) is True
    assert _is_function_class_equation(HyperbolicFunction,
                                       tanh(x) + sinh(x), x) is True
    assert _is_function_class_equation(HyperbolicFunction,
                                       tanh(x) + sinh(x) - a, x) is True
    assert _is_function_class_equation(HyperbolicFunction,
                                       sinh(x)*tanh(x) + sinh(x), x) is True
    assert _is_function_class_equation(HyperbolicFunction,
                                       sinh(x)*tanh(x + a) + sinh(x), x) is True
    assert _is_function_class_equation(HyperbolicFunction,
                                       sinh(x)*tanh(x*a) + sinh(x), x) is True
    assert _is_function_class_equation(HyperbolicFunction,
                                       a*tanh(x) - 1, x) is True
    assert _is_function_class_equation(HyperbolicFunction,
                                       tanh(x)**2 + sinh(x) - 1, x) is True
    assert _is_function_class_equation(HyperbolicFunction,
                                       tanh(x) + x, x) is False
    assert _is_function_class_equation(HyperbolicFunction,
                                       tanh(x**2), x) is False
    assert _is_function_class_equation(HyperbolicFunction,
                                       tanh(x**2) + sinh(x), x) is False
    assert _is_function_class_equation(HyperbolicFunction,
                                       tanh(x)**sinh(x), x) is False
    assert _is_function_class_equation(HyperbolicFunction,
                                       tanh(sinh(x)) + sinh(x), x) is False


def test_garbage_input():
    raises(ValueError, lambda: solveset_real(x, 1))
    raises(ValueError, lambda: solveset_real([x], x))
    raises(ValueError, lambda: solveset_real(x, pi))
    raises(ValueError, lambda: solveset_real(x, x**2))

    raises(ValueError, lambda: solveset_complex([x], x))
    raises(ValueError, lambda: solveset_complex(x, pi))


def test_solve_mul():
    assert solveset_real((a*x + b)*(exp(x) - 3), x) == \
        FiniteSet(-b/a, log(3))
    assert solveset_real((2*x + 8)*(8 + exp(x)), x) == FiniteSet(S(-4))
    assert solveset_real(x/log(x), x) == EmptySet()


def test_solve_invert():
    assert solveset_real(exp(x) - 3, x) == FiniteSet(log(3))
    assert solveset_real(log(x) - 3, x) == FiniteSet(exp(3))

    assert solveset_real(3**(x + 2), x) == FiniteSet()
    assert solveset_real(3**(2 - x), x) == FiniteSet()

    assert solveset_real(y - b*exp(a/x), x) == Intersection(S.Reals, FiniteSet(a/log(y/b)))
    # issue 4504
    assert solveset_real(2**x - 10, x) == FiniteSet(log(10)/log(2))


def test_errorinverses():
    assert solveset_real(erf(x) - S.One/2, x) == \
        FiniteSet(erfinv(S.One/2))
    assert solveset_real(erfinv(x) - 2, x) == \
        FiniteSet(erf(2))
    assert solveset_real(erfc(x) - S.One, x) == \
        FiniteSet(erfcinv(S.One))
    assert solveset_real(erfcinv(x) - 2, x) == FiniteSet(erfc(2))


def test_solve_polynomial():
    assert solveset_real(3*x - 2, x) == FiniteSet(Rational(2, 3))

    assert solveset_real(x**2 - 1, x) == FiniteSet(-S(1), S(1))
    assert solveset_real(x - y**3, x) == FiniteSet(y ** 3)

    a11, a12, a21, a22, b1, b2 = symbols('a11, a12, a21, a22, b1, b2')

    assert solveset_real(x**3 - 15*x - 4, x) == FiniteSet(
        -2 + 3 ** Rational(1, 2),
        S(4),
        -2 - 3 ** Rational(1, 2))

    assert solveset_real(sqrt(x) - 1, x) == FiniteSet(1)
    assert solveset_real(sqrt(x) - 2, x) == FiniteSet(4)
    assert solveset_real(x**Rational(1, 4) - 2, x) == FiniteSet(16)
    assert solveset_real(x**Rational(1, 3) - 3, x) == FiniteSet(27)
    assert len(solveset_real(x**5 + x**3 + 1, x)) == 1
    assert len(solveset_real(-2*x**3 + 4*x**2 - 2*x + 6, x)) > 0


def test_return_root_of():
    f = x**5 - 15*x**3 - 5*x**2 + 10*x + 20
    s = list(solveset_complex(f, x))
    for root in s:
        assert root.func == CRootOf

    # if one uses solve to get the roots of a polynomial that has a CRootOf
    # solution, make sure that the use of nfloat during the solve process
    # doesn't fail. Note: if you want numerical solutions to a polynomial
    # it is *much* faster to use nroots to get them than to solve the
    # equation only to get CRootOf solutions which are then numerically
    # evaluated. So for eq = x**5 + 3*x + 7 do Poly(eq).nroots() rather
    # than [i.n() for i in solve(eq)] to get the numerical roots of eq.
    assert nfloat(list(solveset_complex(x**5 + 3*x**3 + 7, x))[0],
                  exponent=False) == CRootOf(x**5 + 3*x**3 + 7, 0).n()

    sol = list(solveset_complex(x**6 - 2*x + 2, x))
    assert all(isinstance(i, CRootOf) for i in sol) and len(sol) == 6

    f = x**5 - 15*x**3 - 5*x**2 + 10*x + 20
    s = list(solveset_complex(f, x))
    for root in s:
        assert root.func == CRootOf

    s = x**5 + 4*x**3 + 3*x**2 + S(7)/4
    assert solveset_complex(s, x) == \
        FiniteSet(*Poly(s*4, domain='ZZ').all_roots())

    # Refer issue #7876
    eq = x*(x - 1)**2*(x + 1)*(x**6 - x + 1)
    assert solveset_complex(eq, x) == \
        FiniteSet(-1, 0, 1, CRootOf(x**6 - x + 1, 0),
                       CRootOf(x**6 - x + 1, 1),
                       CRootOf(x**6 - x + 1, 2),
                       CRootOf(x**6 - x + 1, 3),
                       CRootOf(x**6 - x + 1, 4),
                       CRootOf(x**6 - x + 1, 5))


def test__has_rational_power():
    from sympy.solvers.solveset import _has_rational_power
    assert _has_rational_power(sqrt(2), x)[0] is False
    assert _has_rational_power(x*sqrt(2), x)[0] is False

    assert _has_rational_power(x**2*sqrt(x), x) == (True, 2)
    assert _has_rational_power(sqrt(2)*x**(S(1)/3), x) == (True, 3)
    assert _has_rational_power(sqrt(x)*x**(S(1)/3), x) == (True, 6)


def test_solveset_sqrt_1():
    assert solveset_real(sqrt(5*x + 6) - 2 - x, x) == \
        FiniteSet(-S(1), S(2))
    assert solveset_real(sqrt(x - 1) - x + 7, x) == FiniteSet(10)
    assert solveset_real(sqrt(x - 2) - 5, x) == FiniteSet(27)
    assert solveset_real(sqrt(x) - 2 - 5, x) == FiniteSet(49)
    assert solveset_real(sqrt(x**3), x) == FiniteSet(0)
    assert solveset_real(sqrt(x - 1), x) == FiniteSet(1)


def test_solveset_sqrt_2():
    # http://tutorial.math.lamar.edu/Classes/Alg/SolveRadicalEqns.aspx#Solve_Rad_Ex2_a
    assert solveset_real(sqrt(2*x - 1) - sqrt(x - 4) - 2, x) == \
        FiniteSet(S(5), S(13))
    assert solveset_real(sqrt(x + 7) + 2 - sqrt(3 - x), x) == \
        FiniteSet(-6)

    # http://www.purplemath.com/modules/solverad.htm
    assert solveset_real(sqrt(17*x - sqrt(x**2 - 5)) - 7, x) == \
        FiniteSet(3)

    eq = x + 1 - (x**4 + 4*x**3 - x)**Rational(1, 4)
    assert solveset_real(eq, x) == FiniteSet(-S(1)/2, -S(1)/3)

    eq = sqrt(2*x + 9) - sqrt(x + 1) - sqrt(x + 4)
    assert solveset_real(eq, x) == FiniteSet(0)

    eq = sqrt(x + 4) + sqrt(2*x - 1) - 3*sqrt(x - 1)
    assert solveset_real(eq, x) == FiniteSet(5)

    eq = sqrt(x)*sqrt(x - 7) - 12
    assert solveset_real(eq, x) == FiniteSet(16)

    eq = sqrt(x - 3) + sqrt(x) - 3
    assert solveset_real(eq, x) == FiniteSet(4)

    eq = sqrt(2*x**2 - 7) - (3 - x)
    assert solveset_real(eq, x) == FiniteSet(-S(8), S(2))

    # others
    eq = sqrt(9*x**2 + 4) - (3*x + 2)
    assert solveset_real(eq, x) == FiniteSet(0)

    assert solveset_real(sqrt(x - 3) - sqrt(x) - 3, x) == FiniteSet()

    eq = (2*x - 5)**Rational(1, 3) - 3
    assert solveset_real(eq, x) == FiniteSet(16)

    assert solveset_real(sqrt(x) + sqrt(sqrt(x)) - 4, x) == \
        FiniteSet((-S.Half + sqrt(17)/2)**4)

    eq = sqrt(x) - sqrt(x - 1) + sqrt(sqrt(x))
    assert solveset_real(eq, x) == FiniteSet()

    eq = (sqrt(x) + sqrt(x + 1) + sqrt(1 - x) - 6*sqrt(5)/5)
    ans = solveset_real(eq, x)
    ra = S('''-1484/375 - 4*(-1/2 + sqrt(3)*I/2)*(-12459439/52734375 +
    114*sqrt(12657)/78125)**(1/3) - 172564/(140625*(-1/2 +
    sqrt(3)*I/2)*(-12459439/52734375 + 114*sqrt(12657)/78125)**(1/3))''')
    rb = S(4)/5
    assert all(abs(eq.subs(x, i).n()) < 1e-10 for i in (ra, rb)) and \
        len(ans) == 2 and \
        set([i.n(chop=True) for i in ans]) == \
        set([i.n(chop=True) for i in (ra, rb)])

    assert solveset_real(sqrt(x) + x**Rational(1, 3) +
                                 x**Rational(1, 4), x) == FiniteSet(0)

    assert solveset_real(x/sqrt(x**2 + 1), x) == FiniteSet(0)

    eq = (x - y**3)/((y**2)*sqrt(1 - y**2))
    assert solveset_real(eq, x) == FiniteSet(y**3)

    # issue 4497
    assert solveset_real(1/(5 + x)**(S(1)/5) - 9, x) == \
        FiniteSet(-295244/S(59049))


@XFAIL
def test_solve_sqrt_fail():
    # this only works if we check real_root(eq.subs(x, S(1)/3))
    # but checksol doesn't work like that
    eq = (x**3 - 3*x**2)**Rational(1, 3) + 1 - x
    assert solveset_real(eq, x) == FiniteSet(S(1)/3)


@slow
def test_solve_sqrt_3():
    R = Symbol('R')
    eq = sqrt(2)*R*sqrt(1/(R + 1)) + (R + 1)*(sqrt(2)*sqrt(1/(R + 1)) - 1)
    sol = solveset_complex(eq, R)
    fset = [S(5)/3 + 4*sqrt(10)*cos(atan(3*sqrt(111)/251)/3)/3,
            -sqrt(10)*cos(atan(3*sqrt(111)/251)/3)/3 +
            40*re(1/((-S(1)/2 - sqrt(3)*I/2)*(S(251)/27 + sqrt(111)*I/9)**(S(1)/3)))/9 +
            sqrt(30)*sin(atan(3*sqrt(111)/251)/3)/3 + S(5)/3 +
            I*(-sqrt(30)*cos(atan(3*sqrt(111)/251)/3)/3 -
               sqrt(10)*sin(atan(3*sqrt(111)/251)/3)/3 +
               40*im(1/((-S(1)/2 - sqrt(3)*I/2)*(S(251)/27 + sqrt(111)*I/9)**(S(1)/3)))/9)]
    cset = [40*re(1/((-S(1)/2 + sqrt(3)*I/2)*(S(251)/27 + sqrt(111)*I/9)**(S(1)/3)))/9 -
            sqrt(10)*cos(atan(3*sqrt(111)/251)/3)/3 - sqrt(30)*sin(atan(3*sqrt(111)/251)/3)/3 +
            S(5)/3 +
            I*(40*im(1/((-S(1)/2 + sqrt(3)*I/2)*(S(251)/27 + sqrt(111)*I/9)**(S(1)/3)))/9 -
               sqrt(10)*sin(atan(3*sqrt(111)/251)/3)/3 +
               sqrt(30)*cos(atan(3*sqrt(111)/251)/3)/3)]

    assert sol._args[0] == FiniteSet(*fset)
    assert sol._args[1] == ConditionSet(
        R,
        Eq(sqrt(2)*R*sqrt(1/(R + 1)) + (R + 1)*(sqrt(2)*sqrt(1/(R + 1)) - 1), 0),
        FiniteSet(*cset))

    # the number of real roots will depend on the value of m: for m=1 there are 4
    # and for m=-1 there are none.
    eq = -sqrt((m - q)**2 + (-m/(2*q) + S(1)/2)**2) + sqrt((-m**2/2 - sqrt(
        4*m**4 - 4*m**2 + 8*m + 1)/4 - S(1)/4)**2 + (m**2/2 - m - sqrt(
            4*m**4 - 4*m**2 + 8*m + 1)/4 - S(1)/4)**2)
    unsolved_object = ConditionSet(q, Eq((-2*sqrt(4*q**2*(m - q)**2 +
        (-m + q)**2) + sqrt((-2*m**2 - sqrt(4*m**4 - 4*m**2 + 8*m + 1) -
        1)**2 + (2*m**2 - 4*m - sqrt(4*m**4 - 4*m**2 + 8*m + 1) - 1)**2
        )*Abs(q))/Abs(q), 0), S.Reals)
    assert solveset_real(eq, q) == unsolved_object


def test_solve_polynomial_symbolic_param():
    assert solveset_complex((x**2 - 1)**2 - a, x) == \
        FiniteSet(sqrt(1 + sqrt(a)), -sqrt(1 + sqrt(a)),
                  sqrt(1 - sqrt(a)), -sqrt(1 - sqrt(a)))

    # issue 4507
    assert solveset_complex(y - b/(1 + a*x), x) == \
        FiniteSet((b - y)/(a*y)) - FiniteSet(-1/a)

    # issue 4508
    assert solveset_complex(y - b*x/(a + x), x) == \
        FiniteSet(-a*y/(y - b)) - FiniteSet(-a)


def test_solve_rational():
    assert solveset_real(1/x + 1, x) == FiniteSet(-S.One)
    assert solveset_real(1/exp(x) - 1, x) == FiniteSet(0)
    assert solveset_real(x*(1 - 5/x), x) == FiniteSet(5)
    assert solveset_real(2*x/(x + 2) - 1, x) == FiniteSet(2)
    assert solveset_real((x**2/(7 - x)).diff(x), x) == \
        FiniteSet(S(0), S(14))


def test_solveset_real_gen_is_pow():
    assert solveset_real(sqrt(1) + 1, x) == EmptySet()


def test_no_sol():
    assert solveset(1 - oo*x) == EmptySet()
    assert solveset(oo*x, x) == EmptySet()
    assert solveset(oo*x - oo, x) == EmptySet()
    assert solveset_real(4, x) == EmptySet()
    assert solveset_real(exp(x), x) == EmptySet()
    assert solveset_real(x**2 + 1, x) == EmptySet()
    assert solveset_real(-3*a/sqrt(x), x) == EmptySet()
    assert solveset_real(1/x, x) == EmptySet()
    assert solveset_real(-(1 + x)/(2 + x)**2 + 1/(2 + x), x) == \
        EmptySet()


def test_sol_zero_real():
    assert solveset_real(0, x) == S.Reals
    assert solveset(0, x, Interval(1, 2)) == Interval(1, 2)
    assert solveset_real(-x**2 - 2*x + (x + 1)**2 - 1, x) == S.Reals


def test_no_sol_rational_extragenous():
    assert solveset_real((x/(x + 1) + 3)**(-2), x) == EmptySet()
    assert solveset_real((x - 1)/(1 + 1/(x - 1)), x) == EmptySet()


def test_solve_polynomial_cv_1a():
    """
    Test for solving on equations that can be converted to
    a polynomial equation using the change of variable y -> x**Rational(p, q)
    """
    assert solveset_real(sqrt(x) - 1, x) == FiniteSet(1)
    assert solveset_real(sqrt(x) - 2, x) == FiniteSet(4)
    assert solveset_real(x**Rational(1, 4) - 2, x) == FiniteSet(16)
    assert solveset_real(x**Rational(1, 3) - 3, x) == FiniteSet(27)
    assert solveset_real(x*(x**(S(1) / 3) - 3), x) == \
        FiniteSet(S(0), S(27))


def test_solveset_real_rational():
    """Test solveset_real for rational functions"""
    assert solveset_real((x - y**3) / ((y**2)*sqrt(1 - y**2)), x) \
        == FiniteSet(y**3)
    # issue 4486
    assert solveset_real(2*x/(x + 2) - 1, x) == FiniteSet(2)


def test_solveset_real_log():
    assert solveset_real(log((x-1)*(x+1)), x) == \
        FiniteSet(sqrt(2), -sqrt(2))


def test_poly_gens():
    assert solveset_real(4**(2*(x**2) + 2*x) - 8, x) == \
        FiniteSet(-Rational(3, 2), S.Half)
    assert solveset_real(5**(x**2) - 5**(6-x), x) == \
        FiniteSet(-3, 2)


@XFAIL
def test_uselogcombine_1():
    assert solveset_real(log(x - 3) + log(x + 3), x) == \
        FiniteSet(sqrt(10))
    assert solveset_real(log(x + 1) - log(2*x - 1), x) == FiniteSet(2)
    assert solveset_real(log(x + 3) + log(1 + 3/x) - 3) == FiniteSet(
        -3 + sqrt(-12 + exp(3))*exp(S(3)/2)/2 + exp(3)/2,
        -sqrt(-12 + exp(3))*exp(S(3)/2)/2 - 3 + exp(3)/2)


@XFAIL
def test_uselogcombine_2():
    eq = z - log(x) + log(y/(x*(-1 + y**2/x**2)))
    assert solveset_real(eq, x) == \
        FiniteSet(-sqrt(y*(y - exp(z))), sqrt(y*(y - exp(z))))


def test_solve_abs():
    assert solveset_real(Abs(x) - 2, x) == FiniteSet(-2, 2)
    assert solveset_real(Abs(x + 3) - 2*Abs(x - 3), x) == \
        FiniteSet(1, 9)
    assert solveset_real(2*Abs(x) - Abs(x - 1), x) == \
        FiniteSet(-1, Rational(1, 3))

    assert solveset_real(Abs(x - 7) - 8, x) == FiniteSet(-S(1), S(15))

    raises(ValueError, lambda: solveset(abs(x) - 1, x))


def test_issue_9565():
    assert solveset_real(Abs((x - 1)/(x - 5)) <= S(1)/3, x) == Interval(-1, 2)


def test_issue_10069():
    eq = abs(1/(x - 1)) - 1 > 0
    u = Union(Interval.open(0, 1), Interval.open(1, 2))
    assert solveset_real(eq, x) == u


@XFAIL
def test_rewrite_trigh():
    # if this import passes then the test below should also pass
    from sympy import sech
    assert solveset_real(sinh(x) + sech(x), x) == FiniteSet(
        2*atanh(-S.Half + sqrt(5)/2 - sqrt(-2*sqrt(5) + 2)/2),
        2*atanh(-S.Half + sqrt(5)/2 + sqrt(-2*sqrt(5) + 2)/2),
        2*atanh(-sqrt(5)/2 - S.Half + sqrt(2 + 2*sqrt(5))/2),
        2*atanh(-sqrt(2 + 2*sqrt(5))/2 - sqrt(5)/2 - S.Half))


def test_real_imag_splitting():
    a, b = symbols('a b', real=True, finite=True)
    assert solveset_real(sqrt(a**2 - b**2) - 3, a) == \
        FiniteSet(-sqrt(b**2 + 9), sqrt(b**2 + 9))
    assert solveset_real(sqrt(a**2 + b**2) - 3, a) != \
        S.EmptySet


def test_units():
    assert solveset_real(1/x - 1/(2*cm), x) == FiniteSet(2*cm)


def test_solve_only_exp_1():
    y = Symbol('y', positive=True, finite=True)
    assert solveset_real(exp(x) - y, x) == FiniteSet(log(y))
    assert solveset_real(exp(x) + exp(-x) - 4, x) == \
        FiniteSet(log(-sqrt(3) + 2), log(sqrt(3) + 2))
    assert solveset_real(exp(x) + exp(-x) - y, x) != S.EmptySet


@XFAIL
def test_solve_only_exp_2():
    assert solveset_real(exp(x/y)*exp(-z/y) - 2, y) == \
        FiniteSet((x - z)/log(2))
    assert solveset_real(sqrt(exp(x)) + sqrt(exp(-x)) - 4, x) == \
        FiniteSet(2*log(-sqrt(3) + 2), 2*log(sqrt(3) + 2))


def test_atan2():
    # The .inverse() method on atan2 works only if x.is_real is True and the
    # second argument is a real constant
    assert solveset_real(atan2(x, 2) - pi/3, x) == FiniteSet(2*sqrt(3))


def test_piecewise():
    eq = Piecewise((x - 2, Gt(x, 2)), (2 - x, True)) - 3
    assert set(solveset_real(eq, x)) == set(FiniteSet(-1, 5))

    absxm3 = Piecewise(
        (x - 3, S(0) <= x - 3),
        (3 - x, S(0) > x - 3))
    y = Symbol('y', positive=True)
    assert solveset_real(absxm3 - y, x) == FiniteSet(-y + 3, y + 3)

    f = Piecewise(((x - 2)**2, x >= 0), (0, True))
    assert solveset(f, x, domain=S.Reals) == Union(FiniteSet(2), Interval(-oo, 0, True, True))

    assert solveset(Piecewise((x + 1, x > 0), (I, True)) - I, x) == \
        Interval(-oo, 0)


def test_solveset_complex_polynomial():
    from sympy.abc import x, a, b, c
    assert solveset_complex(a*x**2 + b*x + c, x) == \
        FiniteSet(-b/(2*a) - sqrt(-4*a*c + b**2)/(2*a),
                  -b/(2*a) + sqrt(-4*a*c + b**2)/(2*a))

    assert solveset_complex(x - y**3, y) == FiniteSet(
        (-x**Rational(1, 3))/2 + I*sqrt(3)*x**Rational(1, 3)/2,
        x**Rational(1, 3),
        (-x**Rational(1, 3))/2 - I*sqrt(3)*x**Rational(1, 3)/2)

    assert solveset_complex(x + 1/x - 1, x) == \
        FiniteSet(Rational(1, 2) + I*sqrt(3)/2, Rational(1, 2) - I*sqrt(3)/2)


def test_sol_zero_complex():
    assert solveset_complex(0, x) == S.Complexes


def test_solveset_complex_rational():
    from sympy.abc import x, y
    assert solveset_complex((x - 1)*(x - I)/(x - 3), x) == \
        FiniteSet(1, I)

    assert solveset_complex((x - y**3)/((y**2)*sqrt(1 - y**2)), x) == \
        FiniteSet(y**3)
    assert solveset_complex(-x**2 - I, x) == \
        FiniteSet(-sqrt(2)/2 + sqrt(2)*I/2, sqrt(2)/2 - sqrt(2)*I/2)


def test_solve_quintics():
    skip("This test is too slow")
    f = x**5 - 110*x**3 - 55*x**2 + 2310*x + 979
    s = solveset_complex(f, x)
    for root in s:
        res = f.subs(x, root.n()).n()
        assert tn(res, 0)

    f = x**5 + 15*x + 12
    s = solveset_complex(f, x)
    for root in s:
        res = f.subs(x, root.n()).n()
        assert tn(res, 0)


def test_solveset_complex_exp():
    from sympy.abc import x, n
    assert solveset_complex(exp(x) - 1, x) == \
        imageset(Lambda(n, I*2*n*pi), S.Integers)
    assert solveset_complex(exp(x) - I, x) == \
        imageset(Lambda(n, I*(2*n*pi + pi/2)), S.Integers)
    assert solveset_complex(1/exp(x), x) == S.EmptySet
    assert solveset_complex(sinh(x).rewrite(exp), x) == \
        imageset(Lambda(n, n*pi*I), S.Integers)


def test_solve_complex_log():
    assert solveset_complex(log(x), x) == FiniteSet(1)
    assert solveset_complex(1 - log(a + 4*x**2), x) == \
        FiniteSet(-sqrt(-a + E)/2, sqrt(-a + E)/2)


def test_solve_complex_sqrt():
    assert solveset_complex(sqrt(5*x + 6) - 2 - x, x) == \
        FiniteSet(-S(1), S(2))
    assert solveset_complex(sqrt(5*x + 6) - (2 + 2*I) - x, x) == \
        FiniteSet(-S(2), 3 - 4*I)
    assert solveset_complex(4*x*(1 - a * sqrt(x)), x) == \
        FiniteSet(S(0), 1 / a ** 2)


def test_solveset_complex_tan():
    n = Dummy('n')
    soln = solveset_complex(tan(x).rewrite(exp), x)
    assert soln == ImageSet(Lambda(n, n * pi), S.Integers)
    soln = solveset((tan(x)**2 - 3).rewrite(exp), x)
    img1 = ImageSet(Lambda(n, n * pi + 4 * pi / 3), S.Integers)
    img2 = ImageSet(Lambda(n, n * pi + 2 * pi / 3), S.Integers)
    assert soln == Union(img1, img2)


def test_solve_trig():
    from sympy.abc import n
    assert solveset_real(sin(x), x) == \
        imageset(Lambda(n, n * pi), S.Integers)
    assert solveset_real(tan(x), x) == \
        imageset(Lambda(n, pi * n), S.Integers)
    assert solveset_real(tan(x) - 1, x) == \
        imageset(Lambda(n, pi * n + pi / 4), S.Integers)

    assert solveset_real(cos(x), x) == \
        imageset(Lambda(n, n * pi + pi / 2), S.Integers)
<<<<<<< HEAD

    assert solveset_real(cos(x) + sin(x), x) == \
        ImageSet(Lambda(n, n * pi - pi / 4), S.Integers)

    assert solveset_real(sin(x) - 1, x) == \
        imageset(Lambda(n, 2 * pi * n + pi / 2), S.Integers)
=======
>>>>>>> 0209c78d

    assert solveset_real(cos(x) + sin(x), x) == \
        ImageSet(Lambda(n, n * pi + 3*pi / 4), S.Integers)

<<<<<<< HEAD

def test_solve_trig_2():
    img1 = imageset(Lambda(n, 2 * n * pi + pi / 3), S.Integers)
    img2 = imageset(Lambda(n, 2 * n * pi + 5 * pi / 3), S.Integers)
    soln = Union(img2, img1, evaluate=False)
    assert solveset_real(cos(x) - S.Half, x) == soln
    eq = (2 * cos(x) + 1) / (2 * cos(x) - 1)
    soln = Union(
        imageset(Lambda(n, 2 * n * pi + 2 * pi / 3), S.Integers),
        imageset(Lambda(n, 2 * n * pi + 4 * pi / 3), S.Integers))
    assert solveset_real(eq, x) == soln

    eq = 2 * cos(2 * x + pi / 4) - 1
    lamb_expr1 = Lambda(n, n * pi + pi / 24)
    lamb_expr2 = Lambda(n, n * pi + 17 * pi / 24)
    soln = Union(
        ImageSet(lamb_expr1, S.Integers),
        ImageSet(lamb_expr2, S.Integers), evaluate=False)
    assert solveset_real(eq, x) == soln

    eq = sin(3 * x) - 1
    s1 = ImageSet(Lambda(n, 2 * n * pi + 3 * pi / 2), S.Integers)
    s2 = ImageSet(Lambda(n, 2 * n * pi + pi / 6), S.Integers)
    s3 = ImageSet(Lambda(n, 2 * n * pi + 5 * pi / 6), S.Integers)
    soln = Union(s1, s2, s3, evaluate=False)
    assert solveset_real(eq, x) == soln


def test_issue_10426():
    y, a = symbols('y, a')
    lamb_expr = Lambda(n, (-1)**n * asin(sin(y)) + n * pi - y)
    soln = ImageSet(lamb_expr, S.Integers)
    assert solveset(sin(y + a) - sin(y), a, domain=S.Reals) == soln
=======
    assert solveset_real(sin(x) - 1, x) == \
        imageset(Lambda(n, 2 * pi * n + pi / 2), S.Integers)

    assert solveset_real(sin(x)**2 + cos(x)**2, x) == S.EmptySet
>>>>>>> 0209c78d


@XFAIL
def test_solve_trig_abs():
    assert solveset(Eq(sin(Abs(x)), 1), x, domain=S.Reals) == \
        Union(ImageSet(Lambda(n, n*pi + (-1)**n*pi/2), S.Naturals0),
              ImageSet(Lambda(n, -n*pi - (-1)**n*pi/2), S.Naturals0))


def test_solve_invalid_sol():
    assert 0 not in solveset_real(sin(x)/x, x)
    assert 0 not in solveset_complex((exp(x) - 1)/x, x)


@XFAIL
def test_solve_lambert():
    assert solveset_real(x*exp(x) - 1, x) == FiniteSet(LambertW(1))
    assert solveset_real(x + 2**x, x) == \
        FiniteSet(-LambertW(log(2))/log(2))

    # issue 4739
    assert solveset_real(exp(log(5)*x) - 2**x, x) == FiniteSet(0)
    ans = solveset_real(3*x + 5 + 2**(-5*x + 3), x)
    assert ans == FiniteSet(-Rational(5, 3) +
                            LambertW(-10240*2**(S(1)/3)*log(2)/3)/(5*log(2)))

    eq = 2*(3*x + 4)**5 - 6*7**(3*x + 9)
    result = solveset_real(eq, x)
    ans = FiniteSet((log(2401) +
                     5*LambertW(-log(7**(7*3**Rational(1, 5)/5))))/(3*log(7))/-1)
    assert result == ans
    assert solveset_real(eq.expand(), x) == result

    assert solveset_real(5*x - 1 + 3*exp(2 - 7*x), x) == \
        FiniteSet(Rational(1, 5) + LambertW(-21*exp(Rational(3, 5))/5)/7)

    assert solveset_real(2*x + 5 + log(3*x - 2), x) == \
        FiniteSet(Rational(2, 3) + LambertW(2*exp(-Rational(19, 3))/3)/2)

    assert solveset_real(3*x + log(4*x), x) == \
        FiniteSet(LambertW(Rational(3, 4))/3)

    assert solveset_complex(x**z*y**z - 2, z) == \
        FiniteSet(log(2)/(log(x) + log(y)))

    assert solveset_real(x**x - 2) == FiniteSet(exp(LambertW(log(2))))

    a = Symbol('a')
    assert solveset_real(-a*x + 2*x*log(x), x) == FiniteSet(exp(a/2))
    a = Symbol('a', real=True)
    assert solveset_real(a/x + exp(x/2), x) == \
        FiniteSet(2*LambertW(-a/2))
    assert solveset_real((a/x + exp(x/2)).diff(x), x) == \
        FiniteSet(4*LambertW(sqrt(2)*sqrt(a)/4))

    assert solveset_real(1/(1/x - y + exp(y)), x) == EmptySet()
    # coverage test
    p = Symbol('p', positive=True)
    w = Symbol('w')
    assert solveset_real((1/p + 1)**(p + 1), p) == EmptySet()
    assert solveset_real(tanh(x + 3)*tanh(x - 3) - 1, x) == EmptySet()
    assert solveset_real(2*x**w - 4*y**w, w) == \
        solveset_real((x/y)**w - 2, w)

    assert solveset_real((x**2 - 2*x + 1).subs(x, log(x) + 3*x), x) == \
        FiniteSet(LambertW(3*S.Exp1)/3)
    assert solveset_real((x**2 - 2*x + 1).subs(x, (log(x) + 3*x)**2 - 1), x) == \
        FiniteSet(LambertW(3*exp(-sqrt(2)))/3, LambertW(3*exp(sqrt(2)))/3)
    assert solveset_real((x**2 - 2*x - 2).subs(x, log(x) + 3*x), x) == \
        FiniteSet(LambertW(3*exp(1 + sqrt(3)))/3, LambertW(3*exp(-sqrt(3) + 1))/3)
    assert solveset_real(x*log(x) + 3*x + 1, x) == \
        FiniteSet(exp(-3 + LambertW(-exp(3))))
    eq = (x*exp(x) - 3).subs(x, x*exp(x))
    assert solveset_real(eq, x) == \
        FiniteSet(LambertW(3*exp(-LambertW(3))))

    assert solveset_real(3*log(a**(3*x + 5)) + a**(3*x + 5), x) == \
        FiniteSet(-((log(a**5) + LambertW(S(1)/3))/(3*log(a))))
    p = symbols('p', positive=True)
    assert solveset_real(3*log(p**(3*x + 5)) + p**(3*x + 5), x) == \
        FiniteSet(
        log((-3**(S(1)/3) - 3**(S(5)/6)*I)*LambertW(S(1)/3)**(S(1)/3)/(2*p**(S(5)/3)))/log(p),
        log((-3**(S(1)/3) + 3**(S(5)/6)*I)*LambertW(S(1)/3)**(S(1)/3)/(2*p**(S(5)/3)))/log(p),
        log((3*LambertW(S(1)/3)/p**5)**(1/(3*log(p)))),)  # checked numerically
    # check collection
    b = Symbol('b')
    eq = 3*log(a**(3*x + 5)) + b*log(a**(3*x + 5)) + a**(3*x + 5)
    assert solveset_real(eq, x) == FiniteSet(
        -((log(a**5) + LambertW(1/(b + 3)))/(3*log(a))))

    # issue 4271
    assert solveset_real((a/x + exp(x/2)).diff(x, 2), x) == FiniteSet(
        6*LambertW((-1)**(S(1)/3)*a**(S(1)/3)/3))

    assert solveset_real(x**3 - 3**x, x) == \
        FiniteSet(-3/log(3)*LambertW(-log(3)/3))
    assert solveset_real(x**2 - 2**x, x) == FiniteSet(2)
    assert solveset_real(-x**2 + 2**x, x) == FiniteSet(2)
    assert solveset_real(3**cos(x) - cos(x)**3) == FiniteSet(
        acos(-3*LambertW(-log(3)/3)/log(3)))

    assert solveset_real(4**(x/2) - 2**(x/3), x) == FiniteSet(0)
    assert solveset_real(5**(x/2) - 2**(x/3), x) == FiniteSet(0)
    b = sqrt(6)*sqrt(log(2))/sqrt(log(5))
    assert solveset_real(5**(x/2) - 2**(3/x), x) == FiniteSet(-b, b)


def test_solveset():
    x = Symbol('x')
    raises(ValueError, lambda: solveset(x + y))
    raises(ValueError, lambda: solveset(x, 1))

    assert solveset(0, domain=S.Reals) == S.Reals
    assert solveset(1) == S.EmptySet
    assert solveset(True, domain=S.Reals) == S.Reals  # issue 10197
    assert solveset(False, domain=S.Reals) == S.EmptySet

    assert solveset(exp(x) - 1, domain=S.Reals) == FiniteSet(0)
    assert solveset(exp(x) - 1, x, S.Reals) == FiniteSet(0)
    assert solveset(Eq(exp(x), 1), x, S.Reals) == FiniteSet(0)

    assert solveset(x - 1 >= 0, x, S.Reals) == Interval(1, oo)
    assert solveset(exp(x) - 1 >= 0, x, S.Reals) == Interval(0, oo)

    assert solveset(exp(x) - 1, x) == imageset(Lambda(n, 2*I*pi*n), S.Integers)
    assert solveset(Eq(exp(x), 1), x) == imageset(Lambda(n, 2*I*pi*n),
                                                  S.Integers)


def test_conditionset():
    assert solveset(Eq(sin(x)**2 + cos(x)**2, 1), x, domain=S.Reals) == \
        ConditionSet(x, True, S.Reals)

    assert solveset(Eq(x**2 + x*sin(x), 1), x, domain=S.Reals) == \
        ConditionSet(x, Eq(x**2 + x*sin(x) - 1, 0), S.Reals)

    assert solveset(Eq(sin(Abs(x)), x), x, domain=S.Reals) == \
        ConditionSet(x, Eq(-x + sin(Abs(x)), 0), Interval(-oo, oo))

    assert solveset(Eq(-I*(exp(I*x) - exp(-I*x))/2, 1), x) == \
        imageset(Lambda(n, 2*n*pi + pi/2), S.Integers)

    assert solveset(x + sin(x) > 1, x, domain=S.Reals) == \
        ConditionSet(x, x + sin(x) > 1, S.Reals)


@XFAIL
def test_conditionset_equality():
    ''' Checking equality of different representations of ConditionSet'''
    assert solveset(Eq(tan(x), y), x) == ConditionSet(x, Eq(tan(x), y), S.Complexes)


def test_solveset_domain():
    x = Symbol('x')

    assert solveset(x**2 - x - 6, x, Interval(0, oo)) == FiniteSet(3)
    assert solveset(x**2 - 1, x, Interval(0, oo)) == FiniteSet(1)
    assert solveset(x**4 - 16, x, Interval(0, 10)) == FiniteSet(2)


def test_solveset_integers():
    t_0, t_1, t_2, n1, t = symbols('t_0, t_1, t_2, n1, t')
    soln = ImageSet(Lambda(t_0, FiniteSet((t_0, -t_0))), S.Integers)
    assert solveset_integers(y + x + 0) == soln

    assert solveset_integers(0 * x - y - 5) == FiniteSet((-5,))

    f_set = FiniteSet((3 * t_0 - 5, - 2 * t_0 + 5))
    soln = ImageSet(Lambda(t_0, f_set), S.Integers)
    assert solveset_integers(3 * y + 2 * x - 5) == soln
    assert solveset_integers(4 * x + 6 * y - 3) == S.EmptySet

    f_set = FiniteSet((0, n1), (3 * t_0 - 4, - t_0))
    soln = ImageSet(Lambda((n1, t_0), f_set), S.Integers)
    assert solveset_integers(x**2 + 3 * x * y + 4 * x, [x, y]) == soln

    soln = FiniteSet((0, 5, 5))
    assert solveset_integers(4 * x + 3 * y - 4 * z + 5, param=None) == soln

    assert solveset_integers(4 * x + 2 * y + 8 * z - 5) == S.EmptySet

    f_set = FiniteSet((t_0, -3 * t_0 + 2 * t_1 + 6, - 8 * t_0 + 7 * t_1 + 18))
    soln = ImageSet(Lambda((t_0, t_1), f_set), S.Integers)
    assert solveset_integers(5 * x + 7 * y - 2 * z - 6) == soln

    f_set = FiniteSet((-3 * t_0 + 2 * t_1 + 6, t_0, - 8 * t_0 + 7 * t_1 + 18))
    soln = ImageSet(Lambda((t_0, t_1), f_set), S.Integers)
    assert solveset_integers(5 * x + 7 * y - 2 * z - 6, [y, x, z]) == soln

    soln = FiniteSet((-2, 1), (1, -2), (3, 6), (4, 4), (6, 3))
    assert solveset_integers(1 / x + 1 / y - S.Half) == soln

    f = x + y**2 - 3
    soln = ImageSet(Lambda(t, FiniteSet((-t**2 + 3, -t))), S.Integers)
    assert solveset_integers(f) == soln

    unsolve = ConditionSet(FiniteSet(x, y), f + x**6, S.Integers)
    assert solveset_integers(f + x**6) == unsolve

    raises(TypeError, lambda: solveset_integers(sin(x)))
    raises(TypeError, lambda: solveset_integers(3))
    raises(TypeError, lambda: solveset_integers(x / pi - 3))



def test_improve_coverage():
    from sympy.solvers.solveset import _has_rational_power
    assert _has_rational_power(sin(x)*exp(x) + 1, x) == (False, S.One)
    assert _has_rational_power((sin(x)**2)*(exp(x) + 1)**3, x) == (False, S.One)


@XFAIL
def test_fail():
    x = Symbol('x')
    y = exp(x+1/x**2)
    solution = solveset(y**2+y, x, S.Reals)
    # origin solution is very complicated,
    # solveset raises RuntimeError: maximum recursion depth exceeded
    unsolved_object = ConditionSet(x, Eq((exp((x**3 + 1)/x**2) + 1)*exp((x**3 + 1)/x**2), 0), S.Reals)
    assert solution == unsolved_object


def test_issue_9522():
    x = Symbol('x')
    expr1 = Eq(1/(x**2 - 4) + x, 1/(x**2 - 4) + 2)
    expr2 = Eq(1/x + x, 1/x)

    assert solveset(expr1, x, S.Reals) == EmptySet()
    assert solveset(expr2, x, S.Reals) == EmptySet()


def test_solvify():
    x = Symbol('x')

    assert solvify(x**2 + 10, x, S.Reals) == []
    assert solvify(x**3 + 1, x, S.Complexes) == [-1, 1/2 - sqrt(3)*I/2,
                                                 1/2 + sqrt(3)*I/2]
    assert solvify(log(x), x, S.Reals) == [1]
    assert solvify(cos(x), x, S.Reals) == [pi/2, 3*pi/2]
    assert solvify(sin(x) + 1, x, S.Reals) == [3*pi/2]
    assert solvify(sin(Abs(x)), x, S.Reals) is None
    raises(NotImplementedError, lambda: solvify(sin(exp(x)), x, S.Complexes))


def test_linear_eq_to_matrix():
    x, y, z = symbols('x, y, z')
    eqns1 = [2*x + y - 2*z - 3, x - y - z, x + y + 3*z - 12]
    eqns2 = [Eq(3*x + 2*y - z, 1), Eq(2*x - 2*y + 4*z, -2), -2*x + y - 2*z]

    A, b = linear_eq_to_matrix(eqns1, x, y, z)
    assert A == Matrix([[2, 1, -2], [1, -1, -1], [1, 1, 3]])
    assert b == Matrix([[3], [0], [12]])

    A, b = linear_eq_to_matrix(eqns2, x, y, z)
    assert A == Matrix([[3, 2, -1], [2, -2, 4], [-2, 1, -2]])
    assert b == Matrix([[1], [-2], [0]])

    # Pure symbolic coefficients
    from sympy.abc import a, b, c, d, e, f, g, h, i, j, k, l
    eqns3 = [a*x + b*y + c*z - d, e*x + f*y + g*z - h, i*x + j*y + k*z - l]
    A, B = linear_eq_to_matrix(eqns3, x, y, z)
    assert A == Matrix([[a, b, c], [e, f, g], [i, j, k]])
    assert B == Matrix([[d], [h], [l]])

    # raise ValueError if no symbols are given
    raises(ValueError, lambda: linear_eq_to_matrix(eqns3))


def test_linsolve():
    x, y, z, u, v, w = symbols("x, y, z, u, v, w")
    x1, x2, x3, x4 = symbols('x1, x2, x3, x4')

    # Test for different input forms

    M = Matrix([[1, 2, 1, 1, 7], [1, 2, 2, -1, 12], [2, 4, 0, 6, 4]])
    system1 = A, b = M[:, :-1], M[:, -1]
    Eqns = [x1 + 2*x2 + x3 + x4 - 7, x1 + 2*x2 + 2*x3 - x4 - 12,
            2*x1 + 4*x2 + 6*x4 - 4]

    sol = FiniteSet((-2*x2 - 3*x4 + 2, x2, 2*x4 + 5, x4))
    assert linsolve(M, (x1, x2, x3, x4)) == sol
    assert linsolve(Eqns, (x1, x2, x3, x4)) == sol
    assert linsolve(system1, (x1, x2, x3, x4)) == sol

    # raise ValueError if no symbols are given
    raises(ValueError, lambda: linsolve(system1))

    # raise ValueError if, A & b is not given as tuple
    raises(ValueError, lambda: linsolve(A, b, x1, x2, x3, x4))

    # raise ValueError for garbage value
    raises(ValueError, lambda: linsolve(Eqns[0], x1, x2, x3, x4))

    # Fully symbolic test
    a, b, c, d, e, f = symbols('a, b, c, d, e, f')
    A = Matrix([[a, b], [c, d]])
    B = Matrix([[e], [f]])
    system2 = (A, B)
    sol = FiniteSet(((-b*f + d*e)/(a*d - b*c), (a*f - c*e)/(a*d - b*c)))
    assert linsolve(system2, [x, y]) == sol

    # Test for Dummy Symbols issue #9667
    x1 = Dummy('x1')
    x2 = Dummy('x2')
    x3 = Dummy('x3')
    x4 = Dummy('x4')

    assert linsolve(system1, x1, x2, x3, x4) == FiniteSet((-2*x2 - 3*x4 + 2, x2, 2*x4 + 5, x4))

    # No solution
    A = Matrix([[1, 2, 3], [2, 4, 6], [3, 6, 9]])
    b = Matrix([0, 0, 1])
    assert linsolve((A, b), (x, y, z)) == EmptySet()

    # Issue #10056
    A, B, J1, J2 = symbols('A B J1 J2')
    Augmatrix = Matrix([
        [2*I*J1, 2*I*J2, -2/J1],
        [-2*I*J2, -2*I*J1, 2/J2],
        [0, 2, 2*I/(J1*J2)],
        [2, 0,  0],
        ])

    assert linsolve(Augmatrix, A, B) == FiniteSet((0, I/(J1*J2)))

    # Issue #10121 - Assignment of free variables
    a, b, c, d, e = symbols('a, b, c, d, e')
    Augmatrix = Matrix([[0, 1, 0, 0, 0, 0], [0, 0, 0, 1, 0, 0]])
    assert linsolve(Augmatrix, a, b, c, d, e) == FiniteSet((a, 0, c, 0, e))


def test_solve_decomposition():
    x = Symbol('x')
    n = Dummy('n')

    f1 = exp(3*x) - 6*exp(2*x) + 11*exp(x) - 6
    f2 = sin(x)**2 - 2*sin(x) + 1
    f3 = sin(x)**2 - sin(x)
    f4 = sin(x + 1)
    f5 = exp(x + 2) - 1
    f6 = 1/log(x)

<<<<<<< HEAD
    s1 = ImageSet(Lambda(n, 2*n*pi), S.Integers)
    s2 = ImageSet(Lambda(n, 2*n*pi + pi), S.Integers)
    s3 = ImageSet(Lambda(n, 2*n*pi + pi/2), S.Integers)
    s4 = ImageSet(Lambda(n, n*pi - 1), S.Integers)

    assert solve_decomposition(f1, x, S.Reals) == FiniteSet(0, log(2), log(3))
    assert solve_decomposition(f2, x, S.Reals) == s3
    assert solve_decomposition(f3, x, S.Reals) == Union(s1, s2, s3)
    assert solve_decomposition(f4, x, S.Reals) == s4
=======
    s1 = ImageSet(Lambda(n, n*pi), S.Integers)
    s2 = ImageSet(Lambda(n, 2*n*pi + pi/2), S.Integers)
    s3 = ImageSet(Lambda(n, n*pi - 1), S.Integers)

    assert solve_decomposition(f1, x, S.Reals) == FiniteSet(0, log(2), log(3))
    assert solve_decomposition(f2, x, S.Reals) == s2
    assert solve_decomposition(f3, x, S.Reals) == Union(s1, s2, evaluate=False)
    assert solve_decomposition(f4, x, S.Reals) == s3
>>>>>>> 0209c78d
    assert solve_decomposition(f5, x, S.Reals) == FiniteSet(-2)
    assert solve_decomposition(f6, x, S.Reals) == ConditionSet(x, Eq(f6, 0), S.Reals)


# nonlinsolve testcases
def test_nonlinsolve_basic():
    assert nonlinsolve([],[]) == S.EmptySet
    assert nonlinsolve([],[x, y]) == S.EmptySet

    system = [x, y - x - 5]
    assert nonlinsolve([x],[x, y]) == FiniteSet((0, y))
    assert nonlinsolve(system, [y]) == FiniteSet((x + 5,))
<<<<<<< HEAD
=======
    soln = (ImageSet(Lambda(n, 2*n*pi + pi/2), S.Integers),)
    assert nonlinsolve([sin(x) - 1], [x]) == FiniteSet(soln)
>>>>>>> 0209c78d
    assert nonlinsolve([x**2 - 1], [x]) == FiniteSet((-1,), (1,))

    soln = FiniteSet((- y, y), (y, y))
    assert nonlinsolve([Abs(x) - y], x, y) == soln
    soln = FiniteSet((y, y))
    assert nonlinsolve([x - y, 0], x, y) == soln
    assert nonlinsolve([0, x - y], x, y) == soln
    assert nonlinsolve([x - y, x - y], x, y) == soln
    assert nonlinsolve([x, 0], x, y) == FiniteSet((0, y))


def test_raise_exception_nonlinsolve():
    raises(IndexError, lambda: nonlinsolve([x**2 -1], []))
    raises(ValueError, lambda: nonlinsolve([x**2 -1]))
    raises(ValueError, lambda: nonlinsolve([x**2 -1], [sin(x)]))
    raises(ValueError, lambda: nonlinsolve([x**2 -1], sin(x)))
    raises(ValueError, lambda: nonlinsolve([x**2 -1], 1))
    raises(ValueError, lambda: nonlinsolve([x**2 -1], x + y))


def test_trig_system():
    # TODO: add more simple testcases when solveset returns
    # simplified soln for Trig eq
    assert nonlinsolve([sin(x) - 1, cos(x) -1 ], x) == S.EmptySet


@XFAIL
def test_trig_system_fail():
<<<<<<< HEAD
    # Comparison error
    soln = (ImageSet(Lambda(n, 2*n*pi + pi/2), S.Integers),)
    assert nonlinsolve([sin(x) - 1], [x]) == FiniteSet(soln)

=======
>>>>>>> 0209c78d
    soln1 = (ImageSet(Lambda(n, 2*n*pi + pi/2), S.Integers),)
    soln = FiniteSet(soln1)
    assert nonlinsolve([sin(x) - 1, cos(x)], x) == soln

    # fails because solveset trig solver is not much smart.
    sys = [x + y - pi/2, sin(x) + sin(y) - 1]
    # solveset returns conditonset for sin(x) + sin(y) - 1
    soln_1 = (ImageSet(Lambda(n, n*pi + pi/2), S.Integers),
        ImageSet(Lambda(n, n*pi)), S.Integers)
    soln_1 = FiniteSet(soln_1)
    soln_2 = (ImageSet(Lambda(n, n*pi), S.Integers),
        ImageSet(Lambda(n, n*pi+ pi/2), S.Integers))
    soln_2 = FiniteSet(soln_2)
    soln = soln_1 + soln_2
    assert nonlinsolve(sys, [x, y]) == soln

    # Add more cases from here
    # http://www.vitutor.com/geometry/trigonometry/equations_systems.html#uno
    sys = [sin(x) + sin(y) - (sqrt(3)+1)/2, sin(x) - sin(y) - (sqrt(3) - 1)/2]
    soln_x = Union(ImageSet(Lambda(n, 2*n*pi + pi/3), S.Integers),
        ImageSet(Lambda(n, 2*n*pi + 2*pi/3), S.Integers))
    soln_y = Union(ImageSet(Lambda(n, 2*n*pi + pi/6), S.Integers),
        ImageSet(Lambda(n, 2*n*pi + 5*pi/6), S.Integers))
    assert nonlinsolve(sys, [x, y]) ==FiniteSet((soln_x, soln_y))


def test_nonlinsolve_positive_dimensional():
    x, y, z, a, b, c, d = symbols('x, y, z, a, b, c, d', real = True)
    assert nonlinsolve([x*y, x*y - x], [x, y]) == FiniteSet((0, y))

    system = [a**2 + a*c, a - b]
    assert nonlinsolve(system, [a, b]) == FiniteSet((0, 0), (-c, -c))
    # here (a= 0, b = 0) is independent soln so both is printed.
    # if symbols = [a, b, c] then only {a : -c ,b : -c}

    eq1 =  a + b + c + d
    eq2 = a*b + b*c + c*d + d*a
    eq3 = a*b*c + b*c*d + c*d*a + d*a*b
    eq4 = a*b*c*d - 1
    system = [eq1, eq2, eq3, eq4]
    sol1 = (-1/d, -d, 1/d, FiniteSet(d) - FiniteSet(0))
    sol2 = (1/d, -d, -1/d, FiniteSet(d) - FiniteSet(0))
    soln = FiniteSet(sol1, sol2)
    assert nonlinsolve(system, [a, b, c, d]) == soln


def test_nonlinsolve_polysys():
    x, y, z = symbols('x, y, z', real = True)
    assert nonlinsolve([x**2 + y - 2, x**2 + y], [x, y]) == S.EmptySet

    s = (-y + 2, y)
    assert nonlinsolve([(x + y)**2 - 4, x + y - 2], [x, y]) == FiniteSet(s)

    system = [x**2 - y**2]
    soln_real = FiniteSet((-y, y), (y, y))
    soln_complex = FiniteSet((-Abs(y), y), (Abs(y), y))
    soln =soln_real + soln_complex
    assert nonlinsolve(system, [x, y]) == soln

    system = [x**2 - y**2]
    soln_real= FiniteSet((y, -y), (y, y))
    soln_complex = FiniteSet((y, -Abs(y)), (y, Abs(y)))
    soln = soln_real + soln_complex
    assert nonlinsolve(system, [y, x]) == soln

    system = [x**2 + y - 3, x - y - 4]
    assert nonlinsolve(system, (x, y)) != nonlinsolve(system, (y, x))


def test_nonlinsolve_using_substitution():
    x, y, z, n = symbols('x, y, z, n', real = True)
    system = [(x + y)*n - y**2 + 2]
    s_x = (n*y - y**2 + 2)/n
    soln = (-s_x, y)
    assert nonlinsolve(system, [x, y]) == FiniteSet(soln)

    system = [z**2*x**2 - z**2*y**2/exp(x)]
    soln_real_1 = (y, x, 0)
    soln_real_2 = (-exp(x/2)*Abs(x), x, z)
    soln_real_3 = (exp(x/2)*Abs(x), x, z)
    soln_complex_1 = (-x*exp(x/2), x, z)
    soln_complex_2 = (x*exp(x/2), x, z)
    syms = [y, x, z]
    soln = FiniteSet(soln_real_1, soln_complex_1, soln_complex_2,\
        soln_real_2, soln_real_3)
    assert nonlinsolve(system,syms) == soln


def test_nonlinsolve_complex():
    x, y, z = symbols('x, y, z')
    n = Dummy('n')
    real_soln = (log(sin(S(1)/3)), S(1)/3)
    img_lamda = Lambda(n, 2*n*I*pi + Mod(log(sin(S(1)/3)), 2*I*pi))
    complex_soln = (ImageSet(img_lamda, S.Integers), S(1)/3)
    soln = FiniteSet(real_soln, complex_soln)
    assert nonlinsolve([exp(x) - sin(y), 1/y - 3], [x, y]) == soln

    system = [exp(x) - sin(y), 1/exp(y) - 3]
    soln_x = ImageSet(Lambda(n, I*(2*n*pi + pi) + log(sin(log(3)))), S.Integers)
    soln_real = FiniteSet((soln_x, -log(S(3))))
    # Mod(-log(3), 2*I*pi) is equal to -log(3).
    expr_x = I*(2*n*pi + arg(sin(2*n*I*pi + Mod(-log(3), 2*I*pi)))) + \
                log(Abs(sin(2*n*I*pi + Mod(-log(3), 2*I*pi))))
    soln_x = ImageSet(Lambda(n, expr_x), S.Integers)
    expr_y = 2*n*I*pi + Mod(-log(3), 2*I*pi)
    soln_y = ImageSet(Lambda(n, expr_y), S.Integers)
    soln_complex = FiniteSet((soln_x, soln_y))
    soln = soln_real + soln_complex
    assert nonlinsolve(system, [x, y]) == soln

    system = [exp(x) - sin(y), y**2 - 4]
    s1 = (log(sin(2)), 2)
    s2 = (ImageSet(Lambda(n, I*(2*n*pi + pi) + log(sin(2))), S.Integers), -2 )
    img = ImageSet(Lambda(n, 2*n*I*pi + Mod(log(sin(2)), 2*I*pi)), S.Integers)
    s3 = (img, 2)
    assert nonlinsolve(system, [x, y]) == FiniteSet(s1, s2, s3)


@XFAIL
def test_solve_nonlinear_trans():
    # After the transcendental equation solver these will work
    x, y, z = symbols('x, y, z', real=True)
    soln1 = FiniteSet((2*LambertW(y/2), y))
    soln2 = FiniteSet((-x*sqrt(exp(x)), y), (x*sqrt(exp(x)), y))
    soln3 = FiniteSet((x*exp(x/2), x))
    soln4 = FiniteSet(2*LambertW(y/2), y)
    assert nonlinsolve([x**2 - y**2/exp(x)], [x, y]) == soln1
    assert nonlinsolve([x**2 - y**2/exp(x)], [y, x]) == soln2
    assert nonlinsolve([x**2 - y**2/exp(x)], [y, x]) == soln3
    assert nonlinsolve([x**2 - y**2/exp(x)], [x, y]) == soln4


def test_issue_5132_1():
    system = [sqrt(x**2 + y**2) - sqrt(10), x + y - 4]
    assert nonlinsolve(system, [x, y]) == FiniteSet((1, 3), (3, 1))

    n = Dummy('n')
    eqs = [exp(x)**2 - sin(y) + z**2, 1/exp(y) - 3]
    s_real_y = -log(3)
    s_real_z = sqrt(-exp(2*x) - sin(log(3)))
    soln_real = FiniteSet((s_real_y, s_real_z), (s_real_y, -s_real_z))
    lam = Lambda(n, 2*n*I*pi + Mod(-log(3), 2*I*pi))
    s_complex_y = ImageSet(lam, S.Integers)
    lam = Lambda(n, sqrt(-exp(2*x) + sin(2*n*I*pi + Mod(-log(3), 2*I*pi))))
    s_complex_z_1 = ImageSet(lam, S.Integers)
    lam = Lambda(n, -sqrt(-exp(2*x) + sin(2*n*I*pi + Mod(-log(3), 2*I*pi))))
    s_complex_z_2 = ImageSet(lam, S.Integers)
    soln_complex = FiniteSet(
                                            (s_complex_y, s_complex_z_1),
                                            (s_complex_y, s_complex_z_2)
                                        )
    soln = soln_real + soln_complex
    assert nonlinsolve(eqs, [y, z]) == soln


def test_issue_5132_2():
    x, y = symbols('x, y', real=True)
    eqs = [exp(x)**2 - sin(y) + z**2, 1/exp(y) - 3]
    n = Dummy('n')
    soln_real = (log(-z**2 + sin(y))/2, z)
    lam = Lambda( n, I*(2*n*pi + arg(-z**2 + sin(y)))/2 + log(Abs(z**2 - sin(y)))/2)
    img = ImageSet(lam, S.Integers)
    # not sure about the complex soln. But it looks correct.
    soln_complex = (img, z)
    soln = FiniteSet(soln_real, soln_complex)
    assert nonlinsolve(eqs, [x, z]) == soln

    r, t = symbols('r, t')
    system = [r - x**2 - y**2, tan(t) - y/x]
    s_x = sqrt(r/(tan(t)**2 + 1))
    s_y = sqrt(r/(tan(t)**2 + 1))*tan(t)
    soln = FiniteSet((s_x, s_y), (-s_x, -s_y))
    assert nonlinsolve(system, [x, y]) == soln


def test_issue_6752():
    a,b,c,d = symbols('a, b, c, d', real=True)
    assert nonlinsolve([a**2 + a, a - b], [a, b]) == {(-1, -1), (0, 0)}


@SKIP("slow")
def test_issue_5114():
    # slow testcase
    a, b, c, d, e, f, g, h, i, j, k, l, m, n, o, p, q, r = symbols('a:r')

    # there is no 'a' in the equation set but this is how the
    # problem was originally posed
    syms = [a, b, c, f, h, k, n]
    eqs = [b + r/d - c/d,
    c*(1/d + 1/e + 1/g) - f/g - r/d,
        f*(1/g + 1/i + 1/j) - c/g - h/i,
        h*(1/i + 1/l + 1/m) - f/i - k/m,
        k*(1/m + 1/o + 1/p) - h/m - n/p,
        n*(1/p + 1/q) - k/p]
    assert len(nonlinsolve(eqs, syms)) == 1


@SKIP("Hangs")
def _test_issue_5335():
    # Not able to check zero dimensional system.
    # is_zero_dimensional Hangs
    lam, a0, conc = symbols('lam a0 conc')
    eqs = [lam + 2*y - a0*(1 - x/2)*x - 0.005*x/2*x,
           a0*(1 - x/2)*x - 1*y - 0.743436700916726*y,
           x + y - conc]
    sym = [x, y, a0]
    # there are 4 solutions but only two are valid
    assert len(nonlinsolve(eqs, sym)) == 2
    # float
    lam, a0, conc = symbols('lam a0 conc')
    eqs = [lam + 2*y - a0*(1 - x/2)*x - 0.005*x/2*x,
           a0*(1 - x/2)*x - 1*y - 0.743436700916726*y,
           x + y - conc]
    sym = [x, y, a0]
    assert len(nonlinsolve(eqs, sym)) == 2


def test_issue_2777():
    # the equations represent two circles
    x, y = symbols('x y', real=True)
    e1, e2 = sqrt(x**2 + y**2) - 10, sqrt(y**2 + (-x + 10)**2) - 3
    a, b = 191/S(20), 3*sqrt(391)/20
    ans = {(a, -b), (a, b)}
    assert nonlinsolve((e1, e2), (x, y)) == ans
    assert nonlinsolve((e1, e2/(x - a)), (x, y)) == S.EmptySet
    # make the 2nd circle's radius be -3
    e2 += 6
    assert nonlinsolve((e1, e2), (x, y)) == S.EmptySet


def test_issue_8828():
    x1 = 0
    y1 = -620
    r1 = 920
    x2 = 126
    y2 = 276
    x3 = 51
    y3 = 205
    r3 = 104
    v = [x, y, z]

    f1 = (x - x1)**2 + (y - y1)**2 - (r1 - z)**2
    f2 = (x2 - x)**2 + (y2 - y)**2 - z**2
    f3 = (x - x3)**2 + (y - y3)**2 - (r3 - z)**2
    F = [f1, f2, f3]

    g1 = sqrt((x - x1)**2 + (y - y1)**2) + z - r1
    g2 = f2
    g3 = sqrt((x - x3)**2 + (y - y3)**2) + z - r3
    G = [g1, g2, g3]

    # both soln same
    A = nonlinsolve(F, v)
    B = nonlinsolve(G, v)
    assert A == B


def test_nonlinsolve_conditionset():
    # when solveset failed to solve all the eq
    # return conditionset
    f = Function('f')
    f1 = f(x) - pi/2
    f2 = f(x) - 3*pi/2
    intermediate_system = FiniteSet(2*f(x) - 3*pi, 2*f(x) - pi)
    symbols = FiniteSet(x, y)
    soln = ConditionSet(
        symbols,
        intermediate_system,
        S.Complexes)
    assert nonlinsolve([f1, f2], [x,y]) == soln


def test_substitution_basic():
    assert substitution([], [x, y]) == S.EmptySet
    assert substitution([], []) == S.EmptySet
    system = [2*x**2 + 3*y**2 - 30, 3*x**2 - 2*y**2 - 19]
    soln = FiniteSet((-3, -2), (-3, 2), (3, -2), (3, 2))
    assert substitution(system, [x, y]) == soln

    soln = FiniteSet((-1, 1))
    assert substitution([x + y], [x], [{y: 1}], [y], set([]), [x, y]) == soln
    assert substitution(
        [x + y], [x], [{y: 1}], [y],
        set([x + 1]), [y, x]) == S.EmptySet


def test_issue_5132_substitution():
    x, y, z, r, t = symbols('x, y, z, r, t', real=True)
    system = [r - x**2 - y**2, tan(t) - y/x]
    s_x_1 = Complement(FiniteSet(-sqrt(r/(tan(t)**2 + 1))), FiniteSet(0))
    s_x_2 = Complement(FiniteSet(sqrt(r/(tan(t)**2 + 1))), FiniteSet(0))
    s_y = sqrt(r/(tan(t)**2 + 1))*tan(t)
    soln = FiniteSet((s_x_2, s_y)) + FiniteSet((s_x_1, -s_y))
    assert substitution(system, [x, y]) == soln

    n = Dummy('n')
    eqs = [exp(x)**2 - sin(y) + z**2, 1/exp(y) - 3]
    s_real_y = -log(3)
    s_real_z = sqrt(-exp(2*x) - sin(log(3)))
    soln_real = FiniteSet((s_real_y, s_real_z), (s_real_y, -s_real_z))
    lam = Lambda(n, 2*n*I*pi + Mod(-log(3), 2*I*pi))
    s_complex_y = ImageSet(lam, S.Integers)
    lam = Lambda(n, sqrt(-exp(2*x) + sin(2*n*I*pi + Mod(-log(3), 2*I*pi))))
    s_complex_z_1 = ImageSet(lam, S.Integers)
    lam = Lambda(n, -sqrt(-exp(2*x) + sin(2*n*I*pi + Mod(-log(3), 2*I*pi))))
    s_complex_z_2 = ImageSet(lam, S.Integers)
    soln_complex = FiniteSet(
                                            (s_complex_y, s_complex_z_1),
                                            (s_complex_y, s_complex_z_2)
                                        )
    soln = soln_real + soln_complex
    assert substitution(eqs, [y, z]) == soln


def test_raises_substitution():
    raises(ValueError, lambda: substitution([x**2 -1], []))
    raises(TypeError, lambda: substitution([x**2 -1]))
    raises(ValueError, lambda: substitution([x**2 -1], [sin(x)]))
    raises(TypeError, lambda: substitution([x**2 -1], x))
    raises(TypeError, lambda: substitution([x**2 -1], 1))

# end of tests for nonlinsolve


def test_issue_9556():
    x = Symbol('x')
    b = Symbol('b', positive=True)

    assert solveset(Abs(x) + 1, x, S.Reals) == EmptySet()
    assert solveset(Abs(x) + b, x, S.Reals) == EmptySet()
    assert solveset(Eq(b, -1), b, S.Reals) == EmptySet()


def test_issue_9611():
    x = Symbol('x')
    a = Symbol('a')
    y = Symbol('y')

    assert solveset(Eq(x - x + a, a), x, S.Reals) == S.Reals
    assert solveset(Eq(y - y + a, a), y) == S.Complexes


def test_issue_9557():
    x = Symbol('x')
    a = Symbol('a')

    assert solveset(x**2 + a, x, S.Reals) == Intersection(S.Reals,
        FiniteSet(-sqrt(-a), sqrt(-a)))


def test_issue_9778():
    assert solveset(x**3 + 1, x, S.Reals) == FiniteSet(-1)
    assert solveset(x**(S(3)/5) + 1, x, S.Reals) == S.EmptySet
    assert solveset(x**3 + y, x, S.Reals) == Intersection(Interval(-oo, oo), \
        FiniteSet((-y)**(S(1)/3)*Piecewise((1, Ne(-im(y), 0)), ((-1)**(S(2)/3), -y < 0), (1, True))))


@XFAIL
def test_issue_failing_pow():
    assert solveset(x**(S(3)/2) + 4, x, S.Reals) == S.EmptySet


def test_issue_9849():
    assert solveset(Abs(sin(x)) + 1, x, S.Reals) == S.EmptySet


def test_issue_9953():
    assert linsolve([ ], x) == S.EmptySet


def test_issue_9913():
    assert solveset(2*x + 1/(x - 10)**2, x, S.Reals) == \
        FiniteSet(-(3*sqrt(24081)/4 + S(4027)/4)**(S(1)/3)/3 - 100/
                (3*(3*sqrt(24081)/4 + S(4027)/4)**(S(1)/3)) + S(20)/3)


def test_issue_10397():
    assert solveset(sqrt(x), x, S.Complexes) == FiniteSet(0)


def test_simplification():
    eq = x + (a - b)/(-2*a + 2*b)
    assert solveset(eq, x) == FiniteSet(S.Half)
    assert solveset(eq, x, S.Reals) == FiniteSet(S.Half)


def test_issue_10555():
    f = Function('f')
    assert solveset(f(x) - pi/2, x, S.Reals) == \
        ConditionSet(x, Eq(2*f(x) - pi, 0), S.Reals)


def test_issue_9824():
    soln = ImageSet(Lambda(n, 2 * n * pi + pi / 2), S.Integers)
    assert solveset(sin(x)**2 - 2 * sin(x) + 1, x, S.Reals) == soln


def test_issue_9531_and_9606():
    # complex solution
    soln = ImageSet(Lambda(n, n * I * pi), S.Integers)
    assert solveset(sinh(x)) == soln
    # real solution
    assert solveset(sinh(x), x, S.Reals) == FiniteSet(0)


def test_issue_7914():
    n = Dummy('n')
    img1 = ImageSet(Lambda(n, 2*n*pi + pi/6), S.Integers)
    img2 = ImageSet(Lambda(n, 2*n*pi +5* pi/6), S.Integers)
    img3 = ImageSet(Lambda(n, 2*n*pi - pi/2), S.Integers)
    soln = Union(img1, img2, img3, evaluate=False)
    assert solveset(sin(2 * x) * cos(x) + cos(2 * x) * sin(x) - 1, x) == soln


def test_issue_10671():
    soln = Intersection(Interval(0, pi), ImageSet(Lambda(n, n * pi), S.Integers))
    assert solveset(sin(y), y, Interval(0, pi)) == soln


def test_simplifed_trig_solution():
    n = Dummy('n', real=True)
    img1 = ImageSet(Lambda(n, n * pi + pi / 2), S.Integers)
    img2 = ImageSet(Lambda(n, n * pi / 2 + pi / 6), S.Integers)
    img3 = ImageSet(Lambda(n, n * pi / 2 + pi / 3), S.Integers)
    soln = Union(img1, img2, img3)
    assert solveset(cos(x) + cos(3 * x) + cos(5 * x), x, S.Reals) == soln

    soln = ImageSet(Lambda(n, 2 * n * pi + 3 * pi / 2), S.Integers)
    assert solveset(sin(x)**2 - sin(x) - 2, x, S.Reals) == soln

    soln = ImageSet(Lambda(n, (-1)**n * pi / 4 + n * pi - pi / 4), S.Integers)
    assert solveset(sin(x + pi / 4) - 1 / sqrt(2), x, S.Reals) == soln

    soln = ImageSet(Lambda(n, 2 * n * pi + 3 * pi / 2), S.Integers)
    assert solveset((sin(x) + 1)**2, x, S.Reals) == soln

    img1 = ImageSet(Lambda(n, pi * n + pi / 3), S.Integers)
    img2 = ImageSet(Lambda(n, pi * n + 2 * pi / 3), S.Integers)
    assert solveset_real(tan(x)**2 - 3, x) == Union(img1, img2, evaluate=False)


def test_simplifed_trig_solution_2():
    # `factor_list` is used in _solve_trig for these types of case
    from sympy.abc import n
    eq = 4 * sin(x)**3 + 2 * sin(x)**2 - 2 * sin(x) - 1
    img1 = ImageSet(Lambda(n, 2 * n * pi - 5 * pi / 6), S.Integers)
    img2 = ImageSet(Lambda(n, 2 * n * pi - pi / 6), S.Integers)
    img3 = ImageSet(Lambda(n, n * pi / 2 + pi / 4), S.Integers)
    soln = Union(img1, img2, img3, evaluate=False)
    assert solveset(eq, x) == soln

    img1 = ImageSet(Lambda(n, pi * n + pi / 6), S.Integers)
    img2 = ImageSet(Lambda(n, pi * n + 5 * pi / 6), S.Integers)
    soln = Union(img1, img2, evaluate=False)
    assert solveset_real(3 * tan(x)**2 - 1, x) == soln


def test_hyperbolicFunc():
    from sympy import sinh, cosh
    eq = -sinh(x)**2 + cosh(x)**2
    assert solveset_real(eq, x) == S.EmptySet


def test_issue_8715():
    eq = x + 1/x > -2 + 1/x
    assert solveset(eq, x, S.Reals) == \
        (Interval.open(-2, oo) - FiniteSet(0))
    assert solveset(eq.subs(x,log(x)), x, S.Reals) == \
        Interval.open(exp(-2), oo) - FiniteSet(1)


def test_issue_11174():
    r, t = symbols('r t')
    eq = z**2 + exp(2*x) - sin(y)
    soln = Intersection(S.Reals, FiniteSet(log(-z**2 + sin(y))/2))
    assert solveset(eq, x, S.Reals) == soln

    eq = sqrt(r)*Abs(tan(t))/sqrt(tan(t)**2 + 1) + x*tan(t)
    s = -sqrt(r)*Abs(tan(t))/(sqrt(tan(t)**2 + 1)*tan(t))
    soln = Intersection(S.Reals, FiniteSet(s))
    assert solveset(eq, x, S.Reals) == soln


def test_issue_11534():
    # eq and eq2 should give the same solution as a Complement
    eq = -y + x/sqrt(-x**2 + 1)
    eq2 = -y**2 + x**2/(-x**2 + 1)
    soln = Complement(FiniteSet(-y/sqrt(y**2 + 1), y/sqrt(y**2 + 1)), FiniteSet(-1, 1))
    assert solveset(eq, x, S.Reals) == soln
    assert solveset(eq2, x, S.Reals) == soln


def test_issue_10477():
    assert solveset((x**2 + 4*x - 3)/x < 2, x, S.Reals) == \
        Union(Interval.open(-oo, -3), Interval.open(0, 1))


def test_issue_10671():
    assert solveset(sin(y), y, Interval(0, pi)) == FiniteSet(0, pi)
    i = Interval(1, 10)
    assert solveset((1/x).diff(x) < 0, x, i) == i


def test_issue_11064():
    eq = x + sqrt(x**2 - 5)
    assert solveset(eq > 0, x, S.Reals) == \
        Interval(sqrt(5), oo)
    assert solveset(eq < 0, x, S.Reals) == \
        Interval(-oo, -sqrt(5))
    assert solveset(eq > sqrt(5), x, S.Reals) == \
        Interval.Lopen(sqrt(5), oo)


def test_issue_12478():
    eq = sqrt(x - 2) + 2
    soln = solveset_real(eq, x)
    assert soln is S.EmptySet
    assert solveset(eq < 0, x, S.Reals) is S.EmptySet
    assert solveset(eq > 0, x, S.Reals) == Interval(2, oo)


def test_issue_12429():
    eq = solveset(log(x)/x <= 0, x, S.Reals)
    sol = Interval.Lopen(0, 1)
    assert eq == sol


def test__is_finite_with_finite_vars():
    f = _is_finite_with_finite_vars
    # issue 12482
    assert all(f(1/x) is None for x in (
        Dummy(), Dummy(real=True), Dummy(complex=True)))
    assert f(1/Dummy(real=False)) is True  # b/c it's finite but not 0<|MERGE_RESOLUTION|>--- conflicted
+++ resolved
@@ -746,20 +746,15 @@
 
     assert solveset_real(cos(x), x) == \
         imageset(Lambda(n, n * pi + pi / 2), S.Integers)
-<<<<<<< HEAD
-
-    assert solveset_real(cos(x) + sin(x), x) == \
-        ImageSet(Lambda(n, n * pi - pi / 4), S.Integers)
 
     assert solveset_real(sin(x) - 1, x) == \
         imageset(Lambda(n, 2 * pi * n + pi / 2), S.Integers)
-=======
->>>>>>> 0209c78d
 
     assert solveset_real(cos(x) + sin(x), x) == \
         ImageSet(Lambda(n, n * pi + 3*pi / 4), S.Integers)
 
-<<<<<<< HEAD
+    assert solveset_real(sin(x)**2 + cos(x)**2, x) == S.EmptySet
+
 
 def test_solve_trig_2():
     img1 = imageset(Lambda(n, 2 * n * pi + pi / 3), S.Integers)
@@ -793,12 +788,6 @@
     lamb_expr = Lambda(n, (-1)**n * asin(sin(y)) + n * pi - y)
     soln = ImageSet(lamb_expr, S.Integers)
     assert solveset(sin(y + a) - sin(y), a, domain=S.Reals) == soln
-=======
-    assert solveset_real(sin(x) - 1, x) == \
-        imageset(Lambda(n, 2 * pi * n + pi / 2), S.Integers)
-
-    assert solveset_real(sin(x)**2 + cos(x)**2, x) == S.EmptySet
->>>>>>> 0209c78d
 
 
 @XFAIL
@@ -1141,17 +1130,6 @@
     f5 = exp(x + 2) - 1
     f6 = 1/log(x)
 
-<<<<<<< HEAD
-    s1 = ImageSet(Lambda(n, 2*n*pi), S.Integers)
-    s2 = ImageSet(Lambda(n, 2*n*pi + pi), S.Integers)
-    s3 = ImageSet(Lambda(n, 2*n*pi + pi/2), S.Integers)
-    s4 = ImageSet(Lambda(n, n*pi - 1), S.Integers)
-
-    assert solve_decomposition(f1, x, S.Reals) == FiniteSet(0, log(2), log(3))
-    assert solve_decomposition(f2, x, S.Reals) == s3
-    assert solve_decomposition(f3, x, S.Reals) == Union(s1, s2, s3)
-    assert solve_decomposition(f4, x, S.Reals) == s4
-=======
     s1 = ImageSet(Lambda(n, n*pi), S.Integers)
     s2 = ImageSet(Lambda(n, 2*n*pi + pi/2), S.Integers)
     s3 = ImageSet(Lambda(n, n*pi - 1), S.Integers)
@@ -1160,7 +1138,6 @@
     assert solve_decomposition(f2, x, S.Reals) == s2
     assert solve_decomposition(f3, x, S.Reals) == Union(s1, s2, evaluate=False)
     assert solve_decomposition(f4, x, S.Reals) == s3
->>>>>>> 0209c78d
     assert solve_decomposition(f5, x, S.Reals) == FiniteSet(-2)
     assert solve_decomposition(f6, x, S.Reals) == ConditionSet(x, Eq(f6, 0), S.Reals)
 
@@ -1173,11 +1150,8 @@
     system = [x, y - x - 5]
     assert nonlinsolve([x],[x, y]) == FiniteSet((0, y))
     assert nonlinsolve(system, [y]) == FiniteSet((x + 5,))
-<<<<<<< HEAD
-=======
     soln = (ImageSet(Lambda(n, 2*n*pi + pi/2), S.Integers),)
     assert nonlinsolve([sin(x) - 1], [x]) == FiniteSet(soln)
->>>>>>> 0209c78d
     assert nonlinsolve([x**2 - 1], [x]) == FiniteSet((-1,), (1,))
 
     soln = FiniteSet((- y, y), (y, y))
@@ -1206,13 +1180,10 @@
 
 @XFAIL
 def test_trig_system_fail():
-<<<<<<< HEAD
     # Comparison error
     soln = (ImageSet(Lambda(n, 2*n*pi + pi/2), S.Integers),)
     assert nonlinsolve([sin(x) - 1], [x]) == FiniteSet(soln)
 
-=======
->>>>>>> 0209c78d
     soln1 = (ImageSet(Lambda(n, 2*n*pi + pi/2), S.Integers),)
     soln = FiniteSet(soln1)
     assert nonlinsolve([sin(x) - 1, cos(x)], x) == soln
