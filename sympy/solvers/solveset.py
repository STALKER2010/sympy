"""
This module contains functions to:

    - solve a single equation for a single variable, in any domain either real or complex.

    - solve a system of linear equations with N variables and M equations.

    - solve a system of Non Linear Equations with N variables and M equations
"""
from __future__ import print_function, division

from sympy.core.sympify import sympify
from sympy.core import S, Pow, Dummy, pi, Expr, Wild, Mul, Equality
from sympy.core.numbers import I, Number, Rational, oo
from sympy.core.function import (Lambda, expand, expand_complex)
from sympy.core.relational import Eq
from sympy.simplify.simplify import simplify, fraction, trigsimp, powsimp
from sympy.core.symbol import Symbol
from sympy.functions import (log, Abs, tan, cot, sin, cos, sec, csc, exp,
                             acos, asin, acsc, asec, arg,
                             piecewise_fold)
from sympy.functions.elementary.trigonometric import (TrigonometricFunction,
                                                      HyperbolicFunction)
from sympy.functions.elementary.miscellaneous import real_root
from sympy.sets import (FiniteSet, EmptySet, imageset, Interval, Intersection,
                        Union, ConditionSet, ImageSet, Complement)
from sympy.matrices import Matrix
from sympy.polys import (roots, Poly, degree, together, PolynomialError,
                         RootOf)
from sympy.solvers.solvers import checksol, denoms, unrad, _simple_dens
from sympy.solvers.polysys import solve_poly_system
from sympy.solvers.inequalities import solve_univariate_inequality
from sympy.utilities import filldedent
from sympy.calculus.util import periodicity, continuous_domain
from sympy.core.compatibility import ordered, default_sort_key
from sympy.logic.boolalg import BooleanAtom

def _ispow(e):
    """Return True if e is a Pow or is exp."""
    return isinstance(e, Expr) and (e.is_Pow or e.func is exp)


def _invert(f_x, y, x, domain=S.Complexes):
    """
    Reduce the complex valued equation ``f(x) = y`` to a set of equations
    ``{g(x) = h_1(y), g(x) = h_2(y), ..., g(x) = h_n(y) }`` where ``g(x)`` is
    a simpler function than ``f(x)``.  The return value is a tuple ``(g(x),
    set_h)``, where ``g(x)`` is a function of ``x`` and ``set_h`` is
    the set of function ``{h_1(y), h_2(y), ..., h_n(y)}``.
    Here, ``y`` is not necessarily a symbol.

    The ``set_h`` contains the functions, along with the information
    about the domain in which they are valid, through set
    operations. For instance, if ``y = Abs(x) - n`` is inverted
    in the real domain, then ``set_h`` is not simply
    `{-n, n}` as the nature of `n` is unknown; rather, it is:
    `Intersection([0, oo) {n}) U Intersection((-oo, 0], {-n})`

    By default, the complex domain is used which means that inverting even
    seemingly simple functions like ``exp(x)`` will give very different
    results from those obtained in the real domain.
    (In the case of ``exp(x)``, the inversion via ``log`` is multi-valued
    in the complex domain, having infinitely many branches.)

    If you are working with real values only (or you are not sure which
    function to use) you should probably set the domain to
    ``S.Reals`` (or use `invert\_real` which does that automatically).


    Examples
    ========

    >>> from sympy.solvers.solveset import invert_complex, invert_real
    >>> from sympy.abc import x, y
    >>> from sympy import exp, log
    >>> from sympy import exp, sin, Symbol, pprint, S

    When does exp(x) == y?

    >>> invert_complex(exp(x), y, x)
    (x, ImageSet(Lambda(_n, I*(2*_n*pi + arg(y)) + log(Abs(y))), S.Integers))
    >>> invert_real(exp(x), y, x)
    (x, Intersection(S.Reals, {log(y)}))

    When does exp(x) == 1?

    >>> invert_complex(exp(x), 1, x)
    (x, ImageSet(Lambda(_n, 2*_n*I*pi), S.Integers))
    >>> invert_real(exp(x), 1, x)
    (x, {0})

    See Also
    ========
    invert_real, invert_complex
    """
    x = sympify(x)
    if not x.is_Symbol:
        raise ValueError("x must be a symbol")
    f_x = sympify(f_x)
    if not f_x.has(x):
        raise ValueError("Inverse of constant function doesn't exist")
    y = sympify(y)
    if y.has(x):
        raise ValueError("y should be independent of x ")

    if domain.is_subset(S.Reals):
        x1, s = _invert_real(f_x, FiniteSet(y), x)
    else:
        x1, s = _invert_complex(f_x, FiniteSet(y), x)

    if not isinstance(s, FiniteSet) or x1 == f_x:
        return x1, s

    return x1, s.intersection(domain)


invert_complex = _invert


def invert_real(f_x, y, x, domain=S.Reals):
    """
    Inverts a real-valued function. Same as _invert, but sets
    the domain to ``S.Reals`` before inverting.
    """
    return _invert(f_x, y, x, domain)


def _invert_real(f, g_ys, symbol):
    """Helper function for _invert."""

    if f == symbol:
        return (f, g_ys)

    n = Dummy('n', real=True)

    if hasattr(f, 'inverse') and not isinstance(f, (
            TrigonometricFunction,
            HyperbolicFunction,
            )):
        if len(f.args) > 1:
            raise ValueError("Only functions with one argument are supported.")
        return _invert_real(f.args[0],
                            imageset(Lambda(n, f.inverse()(n)), g_ys),
                            symbol)

    if isinstance(f, Abs):
        pos = Interval(0, S.Infinity)
        neg = Interval(S.NegativeInfinity, 0)
        return _invert_real(f.args[0],
                    Union(imageset(Lambda(n, n), g_ys).intersect(pos),
                          imageset(Lambda(n, -n), g_ys).intersect(neg)), symbol)

    if f.is_Add:
        # f = g + h
        g, h = f.as_independent(symbol)
        if g is not S.Zero:
            return _invert_real(h, imageset(Lambda(n, n - g), g_ys), symbol)

    if f.is_Mul:
        # f = g*h
        g, h = f.as_independent(symbol)

        if g is not S.One:
            return _invert_real(h, imageset(Lambda(n, n/g), g_ys), symbol)

    if f.is_Pow:
        base, expo = f.args
        base_has_sym = base.has(symbol)
        expo_has_sym = expo.has(symbol)

        if not expo_has_sym:
            res = imageset(Lambda(n, real_root(n, expo)), g_ys)
            if expo.is_rational:
                numer, denom = expo.as_numer_denom()
                if numer is S.One or numer is S.NegativeOne:
                    if denom % 2 == 0:
                        base_positive = solveset(base >= 0, symbol, S.Reals)
                        res = imageset(Lambda(n, real_root(n, expo)
                            ), g_ys.intersect(
                            Interval.Ropen(S.Zero, S.Infinity)))
                        _inv, _set = _invert_real(base, res, symbol)
                        return (_inv, _set.intersect(base_positive))
                    else:
                        return _invert_real(base, res, symbol)
                elif numer % 2 == 0:
                        n = Dummy('n')
                        neg_res = imageset(Lambda(n, -n), res)
                        return _invert_real(base, res + neg_res, symbol)
                else:
                    return _invert_real(base, res, symbol)
            else:
                if not base.is_positive:
                    raise ValueError("x**w where w is irrational is not "
                                     "defined for negative x")
                return _invert_real(base, res, symbol)

        if not base_has_sym:
            return _invert_real(expo,
                imageset(Lambda(n, log(n)/log(base)), g_ys), symbol)

    if isinstance(f, TrigonometricFunction):
        if isinstance(g_ys, FiniteSet):
            def inv(trig):
                if isinstance(f, (sin, csc)):
                    F = asin if isinstance(f, sin) else acsc
                    return (lambda a: n*pi + (-1)**n*F(a),)
                if isinstance(f, (cos, sec)):
                    F = acos if isinstance(f, cos) else asec
                    return (
                        lambda a: 2*n*pi + F(a),
                        lambda a: 2*n*pi - F(a),)
                if isinstance(f, (tan, cot)):
                    return (lambda a: n*pi + f.inverse()(a),)

            n = Dummy('n', integer=True)
            invs = S.EmptySet
            for L in inv(f):
                invs += Union(*[imageset(Lambda(n, L(g)), S.Integers) for g in g_ys])
            return _invert_real(f.args[0], invs, symbol)

    return (f, g_ys)


def _invert_complex(f, g_ys, symbol):
    """Helper function for _invert."""

    if f == symbol:
        return (f, g_ys)

    n = Dummy('n')

    if f.is_Add:
        # f = g + h
        g, h = f.as_independent(symbol)
        if g is not S.Zero:
            return _invert_complex(h, imageset(Lambda(n, n - g), g_ys), symbol)

    if f.is_Mul:
        # f = g*h
        g, h = f.as_independent(symbol)

        if g is not S.One:
            if g in set([S.NegativeInfinity, S.ComplexInfinity, S.Infinity]):
                return (h, S.EmptySet)
            return _invert_complex(h, imageset(Lambda(n, n/g), g_ys), symbol)

    if hasattr(f, 'inverse') and \
       not isinstance(f, TrigonometricFunction) and \
       not isinstance(f, exp):
        if len(f.args) > 1:
            raise ValueError("Only functions with one argument are supported.")
        return _invert_complex(f.args[0],
                               imageset(Lambda(n, f.inverse()(n)), g_ys), symbol)

    if isinstance(f, exp):
        if isinstance(g_ys, FiniteSet):
            exp_invs = Union(*[imageset(Lambda(n, I*(2*n*pi + arg(g_y)) +
                                               log(Abs(g_y))), S.Integers)
                               for g_y in g_ys if g_y != 0])
            return _invert_complex(f.args[0], exp_invs, symbol)

    return (f, g_ys)


def domain_check(f, symbol, p):
    """Returns False if point p is infinite or any subexpression of f
    is infinite or becomes so after replacing symbol with p. If none of
    these conditions is met then True will be returned.

    Examples
    ========

    >>> from sympy import Mul, oo
    >>> from sympy.abc import x
    >>> from sympy.solvers.solveset import domain_check
    >>> g = 1/(1 + (1/(x + 1))**2)
    >>> domain_check(g, x, -1)
    False
    >>> domain_check(x**2, x, 0)
    True
    >>> domain_check(1/x, x, oo)
    False

    * The function relies on the assumption that the original form
      of the equation has not been changed by automatic simplification.

    >>> domain_check(x/x, x, 0) # x/x is automatically simplified to 1
    True

    * To deal with automatic evaluations use evaluate=False:

    >>> domain_check(Mul(x, 1/x, evaluate=False), x, 0)
    False
    """
    f, p = sympify(f), sympify(p)
    if p.is_infinite:
        return False
    return _domain_check(f, symbol, p)


def _domain_check(f, symbol, p):
    # helper for domain check
    if f.is_Atom and f.is_finite:
        return True
    elif f.subs(symbol, p).is_infinite:
        return False
    else:
        return all([_domain_check(g, symbol, p)
                    for g in f.args])


def _is_finite_with_finite_vars(f, domain=S.Complexes):
    """
    Return True if the given expression is finite. For symbols that
    don't assign a value for `complex` and/or `real`, the domain will
    be used to assign a value; symbols that don't assign a value
    for `finite` will be made finite. All other assumptions are
    left unmodified.
    """
    def assumptions(s):
        A = s.assumptions0
        A.setdefault('finite', A.get('finite', True))
        if domain.is_subset(S.Reals):
            # if this gets set it will make complex=True, too
            A.setdefault('real', True)
        else:
            # don't change 'real' because being complex implies
            # nothing about being real
            A.setdefault('complex', True)
        return A

    reps = {s: Dummy(**assumptions(s)) for s in f.free_symbols}
    return f.xreplace(reps).is_finite


def _is_function_class_equation(func_class, f, symbol):
    """ Tests whether the equation is an equation of the given function class.

    The given equation belongs to the given function class if it is
    comprised of functions of the function class which are multiplied by
    or added to expressions independent of the symbol. In addition, the
    arguments of all such functions must be linear in the symbol as well.

    Examples
    ========

    >>> from sympy.solvers.solveset import _is_function_class_equation
    >>> from sympy import tan, sin, tanh, sinh, exp
    >>> from sympy.abc import x
    >>> from sympy.functions.elementary.trigonometric import (TrigonometricFunction,
    ... HyperbolicFunction)
    >>> _is_function_class_equation(TrigonometricFunction, exp(x) + tan(x), x)
    False
    >>> _is_function_class_equation(TrigonometricFunction, tan(x) + sin(x), x)
    True
    >>> _is_function_class_equation(TrigonometricFunction, tan(x**2), x)
    False
    >>> _is_function_class_equation(TrigonometricFunction, tan(x + 2), x)
    True
    >>> _is_function_class_equation(HyperbolicFunction, tanh(x) + sinh(x), x)
    True
    """
    if f.is_Mul or f.is_Add:
        return all(_is_function_class_equation(func_class, arg, symbol)
                   for arg in f.args)

    if f.is_Pow:
        if not f.exp.has(symbol):
            return _is_function_class_equation(func_class, f.base, symbol)
        else:
            return False

    if not f.has(symbol):
        return True

    if isinstance(f, func_class):
        try:
            g = Poly(f.args[0], symbol)
            return g.degree() <= 1
        except PolynomialError:
            return False
    else:
        return False


def _solve_as_rational(f, symbol, domain):
    """ solve rational functions"""
    from sympy.core import expand_log
    f = together(f, deep=True)
    g, h = fraction(f)
    g, h = g.expand(), h.expand()
    if not h.has(symbol):
        try:
            return _solve_as_poly(g, symbol, domain)
        except NotImplementedError:
            # The polynomial formed from g could end up having
            # coefficients in a ring over which finding roots
            # isn't implemented yet, e.g. ZZ[a] for some symbol a
            return ConditionSet(f, symbol, domain)
    else:
        # search for exp(I*x) terms
        flag = False
        if g.has(I) or h.has(I):
            flag = True
        if flag:
            # to get soln in desired form  for
            # solveset((tan(x)-1).rewrite(exp), x, S.Reals)
            # and these type of expressions, we need to
            # make polynomial equation by replace I*symbol with dummy.
            y = Dummy('y')
            # make it independent from exp(I*symbol)
            g, h = g.subs(exp(I*symbol), y), h.subs(exp(I*symbol), y)

            solns = _solveset(g, y, domain) - _solveset(h, y, domain)
            if g.has(symbol) or h.has(symbol):
                return ConditionSet(symbol, Eq(f, 0), S.Reals)
            if isinstance(solns, FiniteSet):
                result = Union(*[invert_complex(exp(I*symbol), s, symbol)[1]
                       for s in solns])
                if domain.is_subset(S.Reals):
                    return result.intersection(domain)
                else:
                    return result
            elif solns is S.EmptySet:
                return S.EmptySet
            else:
                return ConditionSet(symbol, Eq(f_original, 0), S.Reals)
        else:
            valid_solns = _solveset(g, symbol, domain)
            invalid_solns = _solveset(h, symbol, domain)
            return valid_solns - invalid_solns


def _solve_trig(f, symbol, domain):
    """ Helper to solve trigonometric equations """
    from sympy import factor, factor_list
    from sympy.simplify.fu import hyper_as_trig, fu

    if _is_function_class_equation(TrigonometricFunction, f, symbol):
        f = trigsimp(f)
    # trigsimp is not defined for hyperbolic
    elif _is_function_class_equation(HyperbolicFunction, f, symbol):
        try:
            t, f = hyper_as_trig(f)
            f = f(fu(t))
            f = trigsimp(f)
        except NotImplementedError:
            pass

    f_orig = f
    if f.is_number or isinstance(f, (bool, BooleanAtom)):
        # f is True in S.Reals
        return ConditionSet(symbol, Eq(f, 0), domain)

    # factor_list doesn't work `func*sin(x)` , where func
    # is f(pi) or not a number.
    # so `.as_independent` is used.
    if f.is_Mul:
        ind, f = f.as_independent(symbol)
    fact_list = factor_list(Poly(f))[1]

    soln = S.EmptySet
    for fact in fact_list:
        f1 = fact[0].as_expr()
        f1 = f1.rewrite(exp)
        factors = S.EmptySet
        # factor the `exp` expression reduces the number of ImageSet
        # eg. f = 4*sin(x)**3  + 2*sin(x)**2 - 2*sin(x) - 1, one can check by
        # comparing soln of solveset(f) and solveset(factor(f.rewrite(exp)))
        if len(fact_list) != 1:
            # if only one term then no need of factorization
            f1 = factor(f1)
        if f1.is_Mul:
            # exp form have multiplications, store each terms
            for fact in f1.args:
                # dont add numbers
                if not fact.is_number:
                    factors += FiniteSet(fact)
        else:
            factors = [f1]

        for f2 in factors:
            soln_fact = solveset_complex(f2, symbol)
            soln = Union(soln, soln_fact)

    if isinstance(soln, ConditionSet):
        # try to solve without converting it into exp form.
        # In this time if ConditionSet is returned then it's
        # expression will be in Trigonometric Function(original eq).
        return _solve_as_poly(f_orig, symbol, domain)
    if domain.is_subset(S.Reals):
        return soln.intersection(domain)
    else:
        return soln


def _solve_as_poly(f, symbol, domain=S.Complexes):
    """
    Solve the equation using polynomial techniques if it already is a
    polynomial equation or, with a change of variables, can be made so.
    """
    result = None
    if f.is_polynomial(symbol):
        solns = roots(f, symbol, cubics=True, quartics=True,
                      quintics=True, domain='EX')
        num_roots = sum(solns.values())
        if degree(f, symbol) <= num_roots:
            result = FiniteSet(*solns.keys())
        else:
            poly = Poly(f, symbol)
            solns = poly.all_roots()
            if poly.degree() <= len(solns):
                result = FiniteSet(*solns)
            else:
                result = ConditionSet(symbol, Eq(f, 0), domain)
    else:
        poly = Poly(f)
        if poly is None:
            result = ConditionSet(symbol, Eq(f, 0), domain)
        gens = [g for g in poly.gens if g.has(symbol)]

        if len(gens) == 1:
            poly = Poly(poly, gens[0])
            gen = poly.gen
            deg = poly.degree()
            poly = Poly(poly.as_expr(), poly.gen, composite=True)
            poly_solns = FiniteSet(*roots(poly, cubics=True, quartics=True,
                                          quintics=True).keys())

            if len(poly_solns) < deg:
                result = ConditionSet(symbol, Eq(f, 0), domain)

            if gen != symbol:
                y = Dummy('y')
                inverter = invert_real if domain.is_subset(S.Reals) else invert_complex
                lhs, rhs_s = inverter(gen, y, symbol)
                if lhs == symbol:
                    result = Union(*[rhs_s.subs(y, s) for s in poly_solns])
                else:
                    result = ConditionSet(symbol, Eq(f, 0), domain)
        else:
            if all(_ispow(g) for g in gens):
                for ge in gens:
                    f_fact = powsimp(f.factor(ge))
                    if not f_fact == f:
                        lhs, rhs = _invert(f_fact, 0, symbol)
                        if not symbol in rhs.free_symbols:
                            result = Union(*[solveset_real(lhs - rhs_s, symbol) for rhs_s in rhs])

            # TODO more cases can be added.
            else:
                result = ConditionSet(symbol, Eq(f, 0), domain)

    if result is not None:
        if isinstance(result, FiniteSet):
            # this is to simplify solutions like -sqrt(-I) to sqrt(2)/2
            # - sqrt(2)*I/2. We are not expanding for solution with free
            # variables because that makes the solution more complicated. For
            # example expand_complex(a) returns re(a) + I*im(a)
            if all([s.free_symbols == set() and not isinstance(s, RootOf)
                    for s in result]):
                s = Dummy('s')
                result = imageset(Lambda(s, expand_complex(s)), result)
        if isinstance(result, FiniteSet):
            result = result.intersection(domain)
        return result
    else:
        return ConditionSet(symbol, Eq(f, 0), domain)


def _has_rational_power(expr, symbol):
    """
    Returns (bool, den) where bool is True if the term has a
    non-integer rational power and den is the denominator of the
    expression's exponent.

    Examples
    ========

    >>> from sympy.solvers.solveset import _has_rational_power
    >>> from sympy import sqrt
    >>> from sympy.abc import x
    >>> _has_rational_power(sqrt(x), x)
    (True, 2)
    >>> _has_rational_power(x**2, x)
    (False, 1)
    """
    a, p, q = Wild('a'), Wild('p'), Wild('q')
    pattern_match = expr.match(a*p**q) or {}
    if pattern_match.get(a, S.Zero) is S.Zero:
        return (False, S.One)
    elif p not in pattern_match.keys():
        return (False, S.One)
    elif isinstance(pattern_match[q], Rational) \
            and pattern_match[p].has(symbol):
        if not pattern_match[q].q == S.One:
            return (True, pattern_match[q].q)

    if not isinstance(pattern_match[a], Pow) \
            or isinstance(pattern_match[a], Mul):
        return (False, S.One)
    else:
        return _has_rational_power(pattern_match[a], symbol)


def _solve_radical(f, symbol, solveset_solver):
    """ Helper function to solve equations with radicals """
    eq, cov = unrad(f)
    if not cov:
        result = solveset_solver(eq, symbol) - \
            Union(*[solveset_solver(g, symbol) for g in denoms(f, symbol)])
    else:
        y, yeq = cov
        if not solveset_solver(y - I, y):
            yreal = Dummy('yreal', real=True)
            yeq = yeq.xreplace({y: yreal})
            eq = eq.xreplace({y: yreal})
            y = yreal
        g_y_s = solveset_solver(yeq, symbol)
        f_y_sols = solveset_solver(eq, y)
        result = Union(*[imageset(Lambda(y, g_y), f_y_sols)
                         for g_y in g_y_s])

    if isinstance(result, Complement) or isinstance(result,ConditionSet):
        solution_set = result
    else:
        f_set = []  # solutions for FiniteSet
        c_set = []  # solutions for ConditionSet
        for s in result:
            if checksol(f, symbol, s):
                f_set.append(s)
            else:
                c_set.append(s)
        solution_set = FiniteSet(*f_set) + ConditionSet(symbol, Eq(f, 0), FiniteSet(*c_set))

    return solution_set


def _solve_abs(f, symbol, domain):
    """ Helper function to solve equation involving absolute value function """
    if not domain.is_subset(S.Reals):
        raise ValueError(filldedent('''
            Absolute values cannot be inverted in the
            complex domain.'''))
    p, q, r = Wild('p'), Wild('q'), Wild('r')
    pattern_match = f.match(p*Abs(q) + r) or {}
    if not pattern_match.get(p, S.Zero).is_zero:
        f_p, f_q, f_r = pattern_match[p], pattern_match[q], pattern_match[r]

        domain = continuous_domain(f_q, symbol, domain)
        q_pos_cond = solve_univariate_inequality(f_q >= 0, symbol,
                                                 relational=False, domain=domain, continuous=True)
        q_neg_cond = q_pos_cond.complement(domain)

        sols_q_pos = solveset_real(f_p*f_q + f_r,
                                           symbol).intersect(q_pos_cond)
        sols_q_neg = solveset_real(f_p*(-f_q) + f_r,
                                           symbol).intersect(q_neg_cond)
        return Union(sols_q_pos, sols_q_neg)
    else:
        return ConditionSet(symbol, Eq(f, 0), domain)


def solve_decomposition(f, symbol, domain):
    """
    Function to solve equations via the principle of "Decomposition
    and Rewriting".

    Examples
    ========
    >>> from sympy import exp, sin, Symbol, pprint, S
    >>> from sympy.solvers.solveset import solve_decomposition as sd
    >>> x = Symbol('x')
    >>> f1 = exp(2*x) - 3*exp(x) + 2
    >>> sd(f1, x, S.Reals)
    {0, log(2)}
    >>> f2 = sin(x)**2 + 2*sin(x) + 1
    >>> pprint(sd(f2, x, S.Reals), use_unicode=False)
              3*pi
    {2*n*pi + ---- | n in S.Integers}
               2
    >>> f3 = sin(x + 2)
    >>> pprint(sd(f3, x, S.Reals), use_unicode=False)
<<<<<<< HEAD
    {n*pi - 2 | n in S.Integers}
=======
    {n*pi - 2 | n in Integers()}
>>>>>>> 0209c78d

    """
    from sympy.solvers.decompogen import decompogen
    from sympy.calculus.util import function_range
    # decompose the given function
    g_s = decompogen(f, symbol)
    # `y_s` represents the set of values for which the function `g` is to be
    # solved.
    # `solutions` represent the solutions of the equations `g = y_s` or
    # `g = 0` depending on the type of `y_s`.
    # As we are interested in solving the equation: f = 0
    y_s = FiniteSet(0)
    for g in g_s:
        frange = function_range(g, symbol, domain)
        y_s = Intersection(frange, y_s)
        result = S.EmptySet
        if isinstance(y_s, FiniteSet):
            for y in y_s:
                solutions = solveset(Eq(g, y), symbol, domain)
                if not isinstance(solutions, ConditionSet):
                    result += solutions

        else:
            if isinstance(y_s, ImageSet):
                iter_iset = (y_s,)

            elif isinstance(y_s, Union):
                iter_iset = y_s.args

            for iset in iter_iset:
                new_solutions = solveset(Eq(iset.lamda.expr, g), symbol, domain)
                dummy_var = tuple(iset.lamda.expr.free_symbols)[0]
                base_set = iset.base_set
                if isinstance(new_solutions, FiniteSet):
                    new_exprs = new_solutions

                elif isinstance(new_solutions, Intersection):
                    if isinstance(new_solutions.args[1], FiniteSet):
                        new_exprs = new_solutions.args[1]

                for new_expr in new_exprs:
                    result += ImageSet(Lambda(dummy_var, new_expr), base_set)

        if result is S.EmptySet:
            return ConditionSet(symbol, Eq(f, 0), domain)

        y_s = result

    return y_s


def _solveset(f, symbol, domain, _check=False):
    """Helper for solveset to return a result from an expression
    that has already been sympify'ed and is known to contain the
    given symbol."""
    # _check controls whether the answer is checked or not
    from sympy.simplify.simplify import signsimp

    orig_f = f
    tf = f = together(f)
    if f.is_Mul:
        coeff, f = f.as_independent(symbol, as_Add=False)
        if coeff in set([S.ComplexInfinity, S.NegativeInfinity, S.Infinity]):
            f = tf
    if f.is_Add:
        a, h = f.as_independent(symbol)
        m, h = h.as_independent(symbol, as_Add=False)
        if m not in set([S.ComplexInfinity, S.Zero, S.Infinity,
                              S.NegativeInfinity]):
            f = a/m + h  # XXX condition `m != 0` should be added to soln

    f = piecewise_fold(f)

    # assign the solvers to use
    solver = lambda f, x, domain=domain: _solveset(f, x, domain)
    if domain.is_subset(S.Reals):
        inverter_func = invert_real
    else:
        inverter_func = invert_complex
    inverter = lambda f, rhs, symbol: inverter_func(f, rhs, symbol, domain)

    result = EmptySet()

    if f.expand().is_zero:
        return domain
    elif not f.has(symbol):
        return EmptySet()
    elif f.is_Mul and all(_is_finite_with_finite_vars(m, domain)
            for m in f.args):
        # if f(x) and g(x) are both finite we can say that the solution of
        # f(x)*g(x) == 0 is same as Union(f(x) == 0, g(x) == 0) is not true in
        # general. g(x) can grow to infinitely large for the values where
        # f(x) == 0. To be sure that we are not silently allowing any
        # wrong solutions we are using this technique only if both f and g are
        # finite for a finite input.
        result = Union(*[solver(m, symbol) for m in f.args])
    elif _is_function_class_equation(TrigonometricFunction, f, symbol) or \
            _is_function_class_equation(HyperbolicFunction, f, symbol):
        result = _solve_trig(f, symbol, domain)
    elif f.is_Piecewise:
        dom = domain
        result = EmptySet()
        expr_set_pairs = f.as_expr_set_pairs()
        for (expr, in_set) in expr_set_pairs:
            if in_set.is_Relational:
                in_set = in_set.as_set()
            if in_set.is_Interval:
                dom -= in_set
            solns = solver(expr, symbol, in_set)
            result += solns
    else:
        lhs, rhs_s = inverter(f, 0, symbol)
        if lhs == symbol:
            # do some very minimal simplification since
            # repeated inversion may have left the result
            # in a state that other solvers (e.g. poly)
            # would have simplified; this is done here
            # rather than in the inverter since here it
            # is only done once whereas there it would
            # be repeated for each step of the inversion
            if isinstance(rhs_s, FiniteSet):
                rhs_s = FiniteSet(*[Mul(*
                    signsimp(i).as_content_primitive())
                    for i in rhs_s])
            result = rhs_s

        elif isinstance(rhs_s, FiniteSet):
            for equation in [lhs - rhs for rhs in rhs_s]:
                if equation == f:
                    if any(_has_rational_power(g, symbol)[0]
                           for g in equation.args) or _has_rational_power(
                           equation, symbol)[0]:
                        result += _solve_radical(equation,
                                                 symbol,
                                                 solver)
                    elif equation.has(Abs):
                        result += _solve_abs(f, symbol, domain)
                    else:
                        result += _solve_as_rational(equation, symbol, domain)
                else:
                    result += solver(equation, symbol)

        elif rhs_s is not S.EmptySet:
            result = ConditionSet(symbol, Eq(f, 0), domain)

    if isinstance(result, ConditionSet):
        num, den = f.as_numer_denom()
        if den.has(symbol):
            _result = _solveset(num, symbol, domain)
            if not isinstance(_result, ConditionSet):
                singularities = _solveset(den, symbol, domain)
                result = _result - singularities

    if _check:
        if isinstance(result, ConditionSet):
            # it wasn't solved or has enumerated all conditions
            # -- leave it alone
            return result

        # whittle away all but the symbol-containing core
        # to use this for testing
        fx = orig_f.as_independent(symbol, as_Add=True)[1]
        fx = fx.as_independent(symbol, as_Add=False)[1]

        if isinstance(result, FiniteSet):
            # check the result for invalid solutions
            result = FiniteSet(*[s for s in result
                      if isinstance(s, RootOf)
                      or domain_check(fx, symbol, s)])

    return result


def solveset(f, symbol=None, domain=S.Complexes):
    """Solves a given inequality or equation with set as output

    Parameters
    ==========

    f : Expr or a relational.
        The target equation or inequality
    symbol : Symbol
        The variable for which the equation is solved
    domain : Set
        The domain over which the equation is solved

    Returns
    =======

    Set
        A set of values for `symbol` for which `f` is True or is equal to
        zero. An `EmptySet` is returned if `f` is False or nonzero.
        A `ConditionSet` is returned as unsolved object if algorithms
        to evaluate complete solution are not yet implemented.

    `solveset` claims to be complete in the solution set that it returns.

    Raises
    ======

    NotImplementedError
        The algorithms to solve inequalities in complex domain  are
        not yet implemented.
    ValueError
        The input is not valid.
    RuntimeError
        It is a bug, please report to the github issue tracker.


    Notes
    =====

    Python interprets 0 and 1 as False and True, respectively, but
    in this function they refer to solutions of an expression. So 0 and 1
    return the Domain and EmptySet, respectively, while True and False
    return the opposite (as they are assumed to be solutions of relational
    expressions).


    See Also
    ========

    solveset_real: solver for real domain
    solveset_complex: solver for complex domain

    Examples
    ========

    >>> from sympy import exp, sin, Symbol, pprint, S
    >>> from sympy.solvers.solveset import solveset, solveset_real

    * The default domain is complex. Not specifying a domain will lead
      to the solving of the equation in the complex domain (and this
      is not affected by the assumptions on the symbol):

    >>> x = Symbol('x')
    >>> pprint(solveset(exp(x) - 1, x), use_unicode=False)
    {2*n*I*pi | n in S.Integers}

    >>> x = Symbol('x', real=True)
    >>> pprint(solveset(exp(x) - 1, x), use_unicode=False)
    {2*n*I*pi | n in S.Integers}

    * If you want to use `solveset` to solve the equation in the
      real domain, provide a real domain. (Using `solveset\_real`
      does this automatically.)

    >>> R = S.Reals
    >>> x = Symbol('x')
    >>> solveset(exp(x) - 1, x, R)
    {0}
    >>> solveset_real(exp(x) - 1, x)
    {0}

    The solution is mostly unaffected by assumptions on the symbol,
    but there may be some slight difference:

<<<<<<< HEAD
    >>> pprint(solveset(sin(x)/x,x), use_unicode=False)
    {n*pi | n in S.Integers} \ {0}

    >>> p = Symbol('p', positive=True)
    >>> pprint(solveset(sin(p)/p, p), use_unicode=False)
    {n*pi | n in S.Integers}
=======
    >>> pprint(solveset_real(sin(x)/x,x), use_unicode=False)
    {n*pi | n in Integers()} \ {0}

    >>> p = Symbol('p', positive=True)
    >>> pprint(solveset_real(sin(p)/p, p), use_unicode=False)
    {n*pi | n in Integers()}
>>>>>>> 0209c78d

    * Inequalities can be solved over the real domain only. Use of a complex
      domain leads to a NotImplementedError.

    >>> solveset(exp(x) > 1, x, R)
    Interval(0, oo, True, True)

    """
    f = sympify(f)

    if f is S.true:
        return domain

    if f is S.false:
        return S.EmptySet

    if not isinstance(f, (Expr, Number)):
        raise ValueError("%s is not a valid SymPy expression" % (f))

    free_symbols = f.free_symbols

    if not free_symbols:
        b = Eq(f, 0)
        if b is S.true:
            return domain
        elif b is S.false:
            return S.EmptySet
        else:
            raise NotImplementedError(filldedent('''
                relationship between value and 0 is unknown: %s''' % b))

    if symbol is None:
        if len(free_symbols) == 1:
            symbol = free_symbols.pop()
        else:
            raise ValueError(filldedent('''
                The independent variable must be specified for a
                multivariate equation.'''))
    elif not getattr(symbol, 'is_Symbol', False):
        raise ValueError('A Symbol must be given, not type %s: %s' %
            (type(symbol), symbol))

    if isinstance(f, Eq):
        from sympy.core import Add
        f = Add(f.lhs, - f.rhs, evaluate=False)
    elif f.is_Relational:
        if not domain.is_subset(S.Reals):
            raise NotImplementedError(filldedent('''
                Inequalities in the complex domain are
                not supported. Try the real domain by
                setting domain=S.Reals'''))
        try:
            result = solve_univariate_inequality(
            f, symbol, domain=domain, relational=False)
        except NotImplementedError:
            result = ConditionSet(symbol, f, domain)
        return result

    return _solveset(f, symbol, domain, _check=True)


def solveset_real(f, symbol):
    return solveset(f, symbol, S.Reals)


def solveset_complex(f, symbol):
    return solveset(f, symbol, S.Complexes)


def solvify(f, symbol, domain):
    """Solves an equation using solveset and returns the solution in accordance
    with the `solve` output API.

    Returns
    =======

    We classify the output based on the type of solution returned by `solveset`.

    Solution    |    Output
    ----------------------------------------
    FiniteSet   | list

    ImageSet,   | list (if `f` is periodic)
    Union       |

    EmptySet    | empty list

    Others      | None


    Raises
    ======

    NotImplementedError
        A ConditionSet is the input.

    Examples
    ========

    >>> from sympy.solvers.solveset import solvify, solveset
    >>> from sympy.abc import x
    >>> from sympy import S, tan, sin, exp
    >>> solvify(x**2 - 9, x, S.Reals)
    [-3, 3]
    >>> solvify(sin(x) - 1, x, S.Reals)
    [pi/2]
    >>> solvify(tan(x), x, S.Reals)
    [0]
    >>> solvify(exp(x) - 1, x, S.Complexes)

    >>> solvify(exp(x) - 1, x, S.Reals)
    [0]

    """
    solution_set = solveset(f, symbol, domain)
    result = None
    if solution_set is S.EmptySet:
        result = []

    elif isinstance(solution_set, ConditionSet):
        raise NotImplementedError('solveset is unable to solve this equation.')

    elif isinstance(solution_set, FiniteSet):
        result = list(solution_set)

    else:
        period = periodicity(f, symbol)
        if period is not None:
            solutions = S.EmptySet
            if isinstance(solution_set, ImageSet):
                iter_solutions = (solution_set,)
            elif isinstance(solution_set, Union):
                if all(isinstance(i, ImageSet) for i in solution_set.args):
                    iter_solutions = solution_set.args

            for solution in iter_solutions:
                solutions += solution.intersect(Interval(0, period, False, True))

            if isinstance(solutions, FiniteSet):
                result = list(solutions)

        else:
            solution = solution_set.intersect(domain)
            if isinstance(solution, FiniteSet):
                result += solution

    return result


def solveset_integers(f, symbols=None, param=Symbol("t", integer=True)):
    r"""Solves a given equation `f` in domain `S.Integers`. `diophantine`,
    defined in`solvers/diophantine.py`; is used to get the integer solution.

    Parameters
    ==========

    f : Expr
        The target equation
    symbols : list of Symbol
        The variables for which the equation is solved. `symbols`is an optional
        list of symbols which determines the order of the elements in the
        returned tuple.
    param : symbol that should be used in integer solution.
        `t` is the optional parameter to be used.

    Returns
    =======

    Set
        A FiniteSet, if finite number of solution is present.

        Parametrized solution in a ImageSet of FiniteSet of tuples for
        `symbols` for which `f` is `True` or is equal to zero and base set
        is `S.Integers` for free symbols present in the solution tuple.

        An `EmptySet` is returned if `f` no Integers solution is found and
        `ConditionSet` if it is not able to solve or not implemented for that
        equation `f`.

    Note
    =====

    symbols should contain all the symbols in the equation. We are free to
    choose the order.

    See Also
    ========

    solveset_real: solver for real domain
    solveset_complex: solver for complex domain

    Examples
    ========

    >>> from sympy.solvers.solveset import solveset_integers
    >>> from sympy import symbols, pprint, Symbol
    >>> k = Symbol('k', integer=True)
    >>> x, y, z, t_0, k_0, n1 = symbols('x, y, z, t_0, k_0, n1')
    >>> eq = x**2 + 3*x*y + 4*x
    >>> pprint(solveset_integers(eq), use_unicode = False)
    {{(0, n1), (3*t_0 - 4, -t_0)} | n1, t_0 in Integers()}

    >>> pprint(solveset_integers(eq, [x, y]), use_unicode = False)
    {{(0, n1), (3*t_0 - 4, -t_0)} | n1, t_0 in Integers()}

    >>> pprint(solveset_integers(eq, [x, y], param=None), use_unicode = False)
    {{(-4, 0), (0, n1)} | n1 in Integers()}

    >>> pprint(solveset_integers(eq, [y, x]), use_unicode = False)
    {{(n1, 0), (-t_0, 3*t_0 - 4)} | n1, t_0 in Integers()}

    >>> pprint(solveset_integers(eq, [y, x], k), use_unicode = False)
    {{(-k_0, 3*k_0 - 4), (n1, 0)} | k_0, n1 in Integers()}

    >>> pprint(solveset_integers(eq + x**5), use_unicode = False)
                                        5    2
    {{x, y} | {x, y} in Integers() and x  + x  + 3*x*y + 4*x}

    >>> pprint(solveset_integers(2*x + 1), use_unicode = False)
    EmptySet()

    >>> pprint(solveset_integers(x + 1), use_unicode = False)
    {(-1,)}

    >>> pprint(solveset_integers(x**3 + y**3 + z**4 - 90), use_unicode = False)
                                                  3    3    4
    {{x, y, z} | {x, y, z} in Integers() and x  + y  + z  - 90}

    See Also
    ========

    solveset_real, solveset_complex

    """
    from sympy.solvers.diophantine import diophantine, _is_int

    try:
        # solution will be in set
        solution = diophantine(f, param, symbols)
    except NotImplementedError:
        free = FiniteSet(*[free_sym for free_sym in f.free_symbols])
        return ConditionSet(free, f, S.Integers)
    except TypeError:
        msg = '''Equation should be a polynomial with Rational coefficients
         for integer solution.'''
        raise TypeError(filldedent(msg))

    # soln in Imageset
    int_variable = S.EmptySet
    expr = S.EmptySet
    for s in solution:
        for s2 in s:
            if not _is_int(s2):
                int_variable += FiniteSet(*[s3 for s3 in s2.free_symbols])
        expr += FiniteSet(s) if s is not None else S.EmptySet

    if expr is S.EmptySet:
        return S.EmptySet
    if int_variable is S.EmptySet:
        return expr
    return imageset(Lambda(int_variable, expr), S.Integers)


###############################################################################
################################ LINSOLVE #####################################
###############################################################################


def linear_eq_to_matrix(equations, *symbols):
    r"""
    Converts a given System of Equations into Matrix form.
    Here `equations` must be a linear system of equations in
    `symbols`. The order of symbols in input `symbols` will
    determine the order of coefficients in the returned
    Matrix.

    The Matrix form corresponds to the augmented matrix form.
    For example:

    .. math:: 4x + 2y + 3z  = 1
    .. math:: 3x +  y +  z  = -6
    .. math:: 2x + 4y + 9z  = 2

    This system would return `A` & `b` as given below:

    ::

         [ 4  2  3 ]          [ 1 ]
     A = [ 3  1  1 ]   b  =   [-6 ]
         [ 2  4  9 ]          [ 2 ]

    Examples
    ========

    >>> from sympy import linear_eq_to_matrix, symbols
    >>> x, y, z = symbols('x, y, z')
    >>> eqns = [x + 2*y + 3*z - 1, 3*x + y + z + 6, 2*x + 4*y + 9*z - 2]
    >>> A, b = linear_eq_to_matrix(eqns, [x, y, z])
    >>> A
    Matrix([
    [1, 2, 3],
    [3, 1, 1],
    [2, 4, 9]])
    >>> b
    Matrix([
    [ 1],
    [-6],
    [ 2]])
    >>> eqns = [x + z - 1, y + z, x - y]
    >>> A, b = linear_eq_to_matrix(eqns, [x, y, z])
    >>> A
    Matrix([
    [1,  0, 1],
    [0,  1, 1],
    [1, -1, 0]])
    >>> b
    Matrix([
    [1],
    [0],
    [0]])

    * Symbolic coefficients are also supported

    >>> a, b, c, d, e, f = symbols('a, b, c, d, e, f')
    >>> eqns = [a*x + b*y - c, d*x + e*y - f]
    >>> A, B = linear_eq_to_matrix(eqns, x, y)
    >>> A
    Matrix([
    [a, b],
    [d, e]])
    >>> B
    Matrix([
    [c],
    [f]])

    """

    if not symbols:
        raise ValueError('Symbols must be given, for which coefficients \
                         are to be found.')

    if hasattr(symbols[0], '__iter__'):
        symbols = symbols[0]

    M = Matrix([symbols])
    # initialise Matrix with symbols + 1 columns
    M = M.col_insert(len(symbols), Matrix([1]))
    row_no = 1

    for equation in equations:
        f = sympify(equation)
        if isinstance(f, Equality):
            f = f.lhs - f.rhs

        # Extract coeff of symbols
        coeff_list = []
        for symbol in symbols:
            coeff_list.append(f.coeff(symbol))

        # append constant term (term free from symbols)
        coeff_list.append(-f.as_coeff_add(*symbols)[0])

        # insert equations coeff's into rows
        M = M.row_insert(row_no, Matrix([coeff_list]))
        row_no += 1

    # delete the initialised (Ist) trivial row
    M.row_del(0)
    A, b = M[:, :-1], M[:, -1:]
    return A, b


def linsolve(system, *symbols):
    r"""
    Solve system of N linear equations with M variables, which
    means both under - and overdetermined systems are supported.
    The possible number of solutions is zero, one or infinite.
    Zero solutions throws a ValueError, where as infinite
    solutions are represented parametrically in terms of given
    symbols. For unique solution a FiniteSet of ordered tuple
    is returned.

    All Standard input formats are supported:
    For the given set of Equations, the respective input types
    are given below:

    .. math:: 3x + 2y -   z = 1
    .. math:: 2x - 2y + 4z = -2
    .. math:: 2x -   y + 2z = 0

    * Augmented Matrix Form, `system` given below:

    ::

              [3   2  -1  1]
     system = [2  -2   4 -2]
              [2  -1   2  0]

    * List Of Equations Form

    `system  =  [3x + 2y - z - 1, 2x - 2y + 4z + 2, 2x - y + 2z]`

    * Input A & b Matrix Form (from Ax = b) are given as below:

    ::

         [3   2  -1 ]         [  1 ]
     A = [2  -2   4 ]    b =  [ -2 ]
         [2  -1   2 ]         [  0 ]

    `system = (A, b)`

    Symbols to solve for should be given as input in all the
    cases either in an iterable or as comma separated arguments.
    This is done to maintain consistency in returning solutions
    in the form of variable input by the user.

    The algorithm used here is Gauss-Jordan elimination, which
    results, after elimination, in an row echelon form matrix.

    Returns
    =======

    A FiniteSet of ordered tuple of values of `symbols` for which
    the `system` has solution.

    Please note that general FiniteSet is unordered, the solution
    returned here is not simply a FiniteSet of solutions, rather
    it is a FiniteSet of ordered tuple, i.e. the first & only
    argument to FiniteSet is a tuple of solutions, which is ordered,
    & hence the returned solution is ordered.

    Also note that solution could also have been returned as an
    ordered tuple, FiniteSet is just a wrapper `{}` around
    the tuple. It has no other significance except for
    the fact it is just used to maintain a consistent output
    format throughout the solveset.

    Returns EmptySet(), if the linear system is inconsistent.

    Raises
    ======

    ValueError
        The input is not valid.
        The symbols are not given.

    Examples
    ========

    >>> from sympy import Matrix, S, linsolve, symbols
    >>> x, y, z = symbols("x, y, z")
    >>> A = Matrix([[1, 2, 3], [4, 5, 6], [7, 8, 10]])
    >>> b = Matrix([3, 6, 9])
    >>> A
    Matrix([
    [1, 2,  3],
    [4, 5,  6],
    [7, 8, 10]])
    >>> b
    Matrix([
    [3],
    [6],
    [9]])
    >>> linsolve((A, b), [x, y, z])
    {(-1, 2, 0)}

    * Parametric Solution: In case the system is under determined, the function
      will return parametric solution in terms of the given symbols.
      Free symbols in the system are returned as it is. For e.g. in the system
      below, `z` is returned as the solution for variable z, which means z is a
      free symbol, i.e. it can take arbitrary values.

    >>> A = Matrix([[1, 2, 3], [4, 5, 6], [7, 8, 9]])
    >>> b = Matrix([3, 6, 9])
    >>> linsolve((A, b), [x, y, z])
    {(z - 1, -2*z + 2, z)}

    * List of Equations as input

    >>> Eqns = [3*x + 2*y - z - 1, 2*x - 2*y + 4*z + 2, - x + S(1)/2*y - z]
    >>> linsolve(Eqns, x, y, z)
    {(1, -2, -2)}

    * Augmented Matrix as input

    >>> aug = Matrix([[2, 1, 3, 1], [2, 6, 8, 3], [6, 8, 18, 5]])
    >>> aug
    Matrix([
    [2, 1,  3, 1],
    [2, 6,  8, 3],
    [6, 8, 18, 5]])
    >>> linsolve(aug, x, y, z)
    {(3/10, 2/5, 0)}

    * Solve for symbolic coefficients

    >>> a, b, c, d, e, f = symbols('a, b, c, d, e, f')
    >>> eqns = [a*x + b*y - c, d*x + e*y - f]
    >>> linsolve(eqns, x, y)
    {((-b*f + c*e)/(a*e - b*d), (a*f - c*d)/(a*e - b*d))}

    * A degenerate system returns solution as set of given
      symbols.

    >>> system = Matrix(([0,0,0], [0,0,0], [0,0,0]))
    >>> linsolve(system, x, y)
    {(x, y)}

    * For an empty system linsolve returns empty set

    >>> linsolve([ ], x)
    EmptySet()

    """

    if not system:
        return S.EmptySet

    if not symbols:
        raise ValueError('Symbols must be given, for which solution of the '
                         'system is to be found.')

    if hasattr(symbols[0], '__iter__'):
        symbols = symbols[0]

    try:
        sym = symbols[0].is_Symbol
    except AttributeError:
        sym = False

    if not sym:
        raise ValueError('Symbols or iterable of symbols must be given as '
                         'second argument, not type %s: %s' % (type(symbols[0]), symbols[0]))

    # 1). Augmented Matrix input Form
    if isinstance(system, Matrix):
        A, b = system[:, :-1], system[:, -1:]

    elif hasattr(system, '__iter__'):

        # 2). A & b as input Form
        if len(system) == 2 and system[0].is_Matrix:
            A, b = system[0], system[1]

        # 3). List of equations Form
        if not system[0].is_Matrix:
            A, b = linear_eq_to_matrix(system, symbols)

    else:
        raise ValueError("Invalid arguments")

    # Solve using Gauss-Jordan elimination
    try:
        sol, params, free_syms = A.gauss_jordan_solve(b, freevar=True)
    except ValueError:
        # No solution
        return EmptySet()

    # Replace free parameters with free symbols
    solution = []
    if params:
        for s in sol:
            for k, v in enumerate(params):
                s = s.xreplace({v: symbols[free_syms[k]]})
            solution.append(simplify(s))
    else:
        for s in sol:
            solution.append(simplify(s))

    # Return solutions
    solution = FiniteSet(tuple(solution))
    return solution




##############################################################################
# ------------------------------nonlinsolve ---------------------------------#
##############################################################################

def _return_conditionset(eqs, symbols):
        # return conditionset
        condition_set = ConditionSet(
            FiniteSet(*symbols),
            FiniteSet(*eqs),
            S.Complexes)
        return condition_set


def substitution(system, symbols, result=[{}], known_symbols=[],
                 exclude=[], all_symbols=None):
    r"""
     Solves the `system` using substitution method. It is used in
     `nonlinsolve`. This will be called from `nonlinsolve` when any
     equation(s) is non polynomial equation.

    Parameters
    ==========

    system : list of equations
        The target system of equations
    symbols : list of symbols to be solved.
        The variable(s) for which the system is solved
    known_symbols : list of solved symbols
        Values are known for these variable(s)
    result : An empty list or list of dict
        If No symbol values is known then empty list otherwise
        symbol as keys and corresponding value in dict.
    exclude : Set of expression.
        Mostly denominator expression(s) of the equations of the system.
        Final solution should not satisfy these expressions.
    all_symbols : known_symbols + symbols(unsolved).

    Returns
    =======

    A FiniteSet of ordered tuple of values of `all_symbols` for which the
    `system` has solution. Order of values in the tuple is same as symbols
    present in the parameter `all_symbols`. If parameter `all_symbols` is None
    then same as symbols present in the parameter `symbols`.

    Please note that general FiniteSet is unordered, the solution returned
    here is not simply a FiniteSet of solutions, rather it is a FiniteSet of
    ordered tuple, i.e. the first & only argument to FiniteSet is a tuple of
    solutions, which is ordered, & hence the returned solution is ordered.

    Also note that solution could also have been returned as an ordered tuple,
    FiniteSet is just a wrapper `{}` around the tuple. It has no other
    significance except for the fact it is just used to maintain a consistent
    output format throughout the solveset.

    Raises
    ======

    ValueError
        The input is not valid.
        The symbols are not given.
    AttributeError
        The input symbols are not `Symbol` type.

    Examples
    ========

    >>> from sympy.core.symbol import symbols
    >>> x, y = symbols('x, y', real=True)
    >>> from sympy.solvers.solveset import substitution
    >>> substitution([x + y], [x], [{y: 1}], [y], set([]), [x, y])
    {(-1, 1)}

    * when you want soln should not satisfy eq `x + 1 = 0`

    >>> substitution([x + y], [x], [{y: 1}], [y], set([x + 1]), [y, x])
    EmptySet()
    >>> substitution([x + y], [x], [{y: 1}], [y], set([x - 1]), [y, x])
    {(1, -1)}
    >>> substitution([x + y - 1, y - x**2 + 5], [x, y])
    {(-3, 4), (2, -1)}

    * Returns both real and complex solution

    >>> x, y, z = symbols('x, y, z')
    >>> from sympy import exp, sin
    >>> substitution([exp(x) - sin(y), y**2 - 4], [x, y])
    {(log(sin(2)), 2), (ImageSet(Lambda(_n, I*(2*_n*pi + pi) +
        log(sin(2))), S.Integers), -2), (ImageSet(Lambda(_n, 2*_n*I*pi +
        Mod(log(sin(2)), 2*I*pi)), S.Integers), 2)}

    >>> eqs = [z**2 + exp(2*x) - sin(y), -3 + exp(-y)]
    >>> substitution(eqs, [y, z])
    {(-log(3), -sqrt(-exp(2*x) - sin(log(3)))),
    (-log(3), sqrt(-exp(2*x) - sin(log(3)))),
    (ImageSet(Lambda(_n, 2*_n*I*pi + Mod(-log(3), 2*I*pi)), S.Integers),
    ImageSet(Lambda(_n, -sqrt(-exp(2*x) + sin(2*_n*I*pi +
    Mod(-log(3), 2*I*pi)))), S.Integers)),
    (ImageSet(Lambda(_n, 2*_n*I*pi + Mod(-log(3), 2*I*pi)), S.Integers),
    ImageSet(Lambda(_n, sqrt(-exp(2*x) + sin(2*_n*I*pi +
        Mod(-log(3), 2*I*pi)))), S.Integers))}

    """

    from sympy import Complement
    from sympy.core.compatibility import is_sequence

    if not system:
        return S.EmptySet

    if not symbols:
        msg = ('Symbols must be given, for which solution of the '
               'system is to be found.')
        raise ValueError(filldedent(msg))

    if not is_sequence(symbols):
        msg = ('symbols should be given as a sequence, e.g. a list.'
               'Not type %s: %s')
        raise TypeError(filldedent(msg % (type(symbols), symbols)))

    try:
        sym = symbols[0].is_Symbol
    except AttributeError:
        sym = False

    if not sym:
        msg = ('Iterable of symbols must be given as '
               'second argument, not type %s: %s')
        raise ValueError(filldedent(msg % (type(symbols[0]), symbols[0])))

    # By default `all_symbols` will be same as `symbols`
    if all_symbols is None:
        all_symbols = symbols

    old_result = result
    # storing complements and intersection for particular symbol
    complements = {}
    intersections = {}

    # when total_solveset_call is equals to total_conditionset
    # means solvest fail to solve all the eq.
    total_conditionset = -1
    total_solveset_call = -1

    def _unsolved_syms(eq, sort=False):
        """Returns the unsolved symbol present
        in the equation `eq`.
        """
        free = eq.free_symbols
        unsolved = (free - set(known_symbols)) & set(all_symbols)
        if sort:
            unsolved = list(unsolved)
            unsolved.sort(key=default_sort_key)
        return unsolved
    # end of _unsolved_syms()

    # sort such that equation with the fewest potential symbols is first.
    # means eq with less number of variable first in the list.
    eqs_in_better_order = list(
        ordered(system, lambda _: len(_unsolved_syms(_))))

    def add_intersection_complement(result, sym_set, **flags):
        # If solveset have returned some intersection/complement
        # for any symbol. It will be added in final solution.
        final_result = []
        for res in result:
            res_copy = res
            for key_res, value_res in res.items():
                # Intersection/complement is in Interval or Set.
                intersection_true = flags.get('Intersection', True)
                complements_true = flags.get('Complement', True)
                for key_sym, value_sym in sym_set.items():
                    if key_sym == key_res:
                        if intersection_true:
                            # testcase is not added for this line(intersection)
                            new_value = \
                                Intersection(FiniteSet(value_res), value_sym)
                            if new_value is not S.EmptySet:
                                res_copy[key_res] = new_value
                        if complements_true:
                            new_value = \
                                Complement(FiniteSet(value_res), value_sym)
                            if new_value is not S.EmptySet:
                                res_copy[key_res] = new_value
            final_result.append(res_copy)
        return final_result
    # end of def add_intersection_complement()

    def _extract_main_soln(sol, soln_imageset):
            """separate the Complements, Intersections, ImageSet lambda expr
            and it's base_set.
            """
            # if there is union, then need to check
            # Complement, Intersection, Imageset.
            # Order should not be changed.
            if isinstance(sol, Complement):
                # extract solution and complement
                complements[sym] = sol.args[1]
                sol = sol.args[0]
                # complement will be added at the end
                # using `add_intersection_complement` method
            if isinstance(sol, Intersection):
                # Interval/Set will be at 0th index always
                if sol.args[0] != Interval(-oo, oo):
                    # sometimes solveset returns soln
                    # with intersection `S.Reals`, to confirm that
                    # soln is in `domain=S.Reals` or not. We don't consider
                    # that intersecton.
                    intersections[sym] = sol.args[0]
                sol = sol.args[1]
            # after intersection and complement Imageset should
            # be checked.
            if isinstance(sol, ImageSet):
                soln_imagest = sol
                expr2 = sol.lamda.expr
                sol = FiniteSet(expr2)
                soln_imageset[expr2] = soln_imagest

            # if there is union of Imageset or other in soln.
            # no testcase is written for this if block
            if isinstance(sol, Union):
                sol_args = sol.args
                sol = S.EmptySet
                # We need in sequence so append finteset elements
                # and then imageset or other.
                for sol_arg2 in sol_args:
                    if isinstance(sol_arg2, FiniteSet):
                        sol += sol_arg2
                    else:
                        # ImageSet, Intersection, complement then
                        # append them directly
                        sol += FiniteSet(sol_arg2)

            if not isinstance(sol, FiniteSet):
                sol = FiniteSet(sol)
            return sol, soln_imageset
    # end of def _extract_main_soln()

    # helper function for _append_new_soln
    def _check_exclude(rnew, imgset_yes):
        rnew_ = rnew
        if imgset_yes:
            # replace all dummy variables (Imageset lambda variables)
            # with zero before `checksol`. Considering fundamental soln
            # for `checksol`.
            rnew_copy = rnew.copy()
            dummy_n = imgset_yes[0]
            for key_res, value_res in rnew_copy.items():
                rnew_copy[key_res] = value_res.subs(dummy_n, 0)
            rnew_ = rnew_copy
        # satisfy_exclude == true if it satisfies the expr of `exclude` list.
        try:
            # something like : `Mod(-log(3), 2*I*pi)` can't be
            # simplified right now, so `checksol` returns `TypeError`.
            # when this issue is fixed this try block should be
            # removed. Mod(-log(3), 2*I*pi) == -log(3)
            satisfy_exclude = any(
                checksol(d, rnew_) for d in exclude)
        except TypeError:
            satisfy_exclude = None
        return satisfy_exclude
    # end of def _check_exclude()

    # helper function for _append_new_soln
    def _restore_imgset(rnew, original_imageset, newresult):
        restore_sym = set(rnew.keys()) & \
            set(original_imageset.keys())
        for key_sym in restore_sym:
            img = original_imageset[key_sym]
            rnew[key_sym] = img
        if rnew not in newresult:
            newresult.append(rnew)
    # end of def _restore_imgset()

    def _append_eq(eq, result, res, delete_soln, n=None):
        u = Dummy('u')
        if n:
            eq = eq.subs(n, 0)
        satisfy = checksol(u, u, eq, minimal=True)
        if satisfy is False:
            delete_soln = True
            res = {}
        else:
            result.append(res)
        return result, res, delete_soln

    def _append_new_soln(rnew, sym, sol, imgset_yes, soln_imageset,
                         original_imageset, newresult, eq=None):
        """If `rnew` (A dict <symbol: soln>) contains valid soln
        append it to `newresult` list.
        `imgset_yes` is (base, dummy_var) if there was imageset in previously
         calculated result(otherwise empty tuple). `original_imageset` is dict
         of imageset expr and imageset from this result.
        `soln_imageset` dict of imageset expr and imageset of new soln.
        """
        satisfy_exclude = _check_exclude(rnew, imgset_yes)
        delete_soln = False
        # soln should not satisfy expr present in `exclude` list.
        if not satisfy_exclude:
            local_n = None
            # if it is imageset
            if imgset_yes:
                local_n = imgset_yes[0]
                base = imgset_yes[1]
                if sym and sol:
                    # when `sym` and `sol` is `None` means no new
                    # soln. In that case we will append rnew directly after
                    # substituting original imagesets in rnew values if present
                    # (second last line of this function using _restore_imgset)
                    dummy_list = list(sol.atoms(Dummy))
                    # use one dummy `n` which is in
                    # previous imageset
                    local_n_list = [
                        local_n for i in range(
                            0, len(dummy_list))]

                    dummy_zip = zip(dummy_list, local_n_list)
                    lam = Lambda(local_n, sol.subs(dummy_zip))
                    rnew[sym] = ImageSet(lam, base)
                if eq is not None:
                    newresult, rnew, delete_soln = _append_eq(
                        eq, newresult, rnew, delete_soln, local_n)
            elif eq is not None:
                newresult, rnew, delete_soln = _append_eq(
                    eq, newresult, rnew, delete_soln)
            elif soln_imageset:
                rnew[sym] = soln_imageset[sol]
                # restore original imageset
                _restore_imgset(rnew, original_imageset, newresult)
            else:
                newresult.append(rnew)
        elif satisfy_exclude:
            delete_soln = True
            rnew = {}
        _restore_imgset(rnew, original_imageset, newresult)
        return newresult, delete_soln
    # end of def _append_new_soln()

    def _new_order_result(result, eq):
        # separate first, second priority. `res` that makes `eq` value equals
        # to zero, should be used first then other result(second priority).
        # If it is not done then we may miss some soln.
        first_priority = []
        second_priority = []
        for res in result:
            if not any(isinstance(val, ImageSet) for val in res.values()):
                if eq.subs(res) == 0:
                    first_priority.append(res)
                else:
                    second_priority.append(res)
        if first_priority or second_priority:
            return first_priority + second_priority
        return result

    def _solve_using_known_values(result, solver):
        """Solves the system using already known solution
        (result contains the dict <symbol: value>).
        solver is `solveset_complex` or `solveset_real`.
        """
        # stores imageset <expr: imageset(Lambda(n, expr), base)>.
        soln_imageset = {}
        total_solvest_call = 0
        total_conditionst = 0

        # sort such that equation with the fewest potential symbols is first.
        # means eq with less variable first
        for index, eq in enumerate(eqs_in_better_order):
            newresult = []
            original_imageset = {}
            # if imageset expr is used to solve other symbol
            imgset_yes = False
            result = _new_order_result(result, eq)
            for res in result:
                got_symbol = set()  # symbols solved in one iteration
                if soln_imageset:
                    # find the imageset and use its expr.
                    for key_res, value_res in res.items():
                        if isinstance(value_res, ImageSet):
                            res[key_res] = value_res.lamda.expr
                            original_imageset[key_res] = value_res
                            dummy_n = value_res.lamda.expr.atoms(Dummy).pop()
                            base = value_res.base_set
                            imgset_yes = (dummy_n, base)
                # update eq with everything that is known so far
                eq2 = eq.subs(res)
                unsolved_syms = _unsolved_syms(eq2, sort=True)
                if not unsolved_syms:
                    if res:
                        newresult, delete_res = _append_new_soln(
                            res, None, None, imgset_yes, soln_imageset,
                            original_imageset, newresult, eq2)
                        if delete_res:
                            # `delete_res` is true, means substituting `res` in
                            # eq2 doesn't return `zero` or deleting the `res`
                            # (a soln) since it staisfies expr of `exclude`
                            # list.
                            result.remove(res)
                    continue  # skip as it's independent of desired symbols
                depen = eq2.as_independent(unsolved_syms)[0]
                if depen.has(Abs) and solver == solveset_complex:
                    # Absolute values cannot be inverted in the
                    # complex domain
                    continue
                soln_imageset = {}
                for sym in unsolved_syms:
                    not_solvable = False
                    try:
                        soln = solver(eq2, sym)
                        total_solvest_call += 1
                        soln_new = S.EmptySet
                        if isinstance(soln, Complement):
                            # separate solution and complement
                            complements[sym] = soln.args[1]
                            soln = soln.args[0]
                            # complement will be added at the end
                        if isinstance(soln, Intersection):
                            # Interval will be at 0th index always
                            if soln.args[0] != Interval(-oo, oo):
                                # sometimes solveset returns soln
                                # with intersection S.Reals, to confirm that
                                # soln is in domain=S.Reals
                                intersections[sym] = soln.args[0]
                            soln_new += soln.args[1]
                        soln = soln_new if soln_new else soln
                        if index > 0 and solver == solveset_real:
                            # one symbol's real soln , another symbol may have
                            # corresponding complex soln.
                            if not isinstance(soln, (ImageSet, ConditionSet)):
                                soln += solveset_complex(eq2, sym)
                    except NotImplementedError:
                        # If sovleset is not able to solve equation `eq2`. Next
                        # time we may get soln using next equation `eq2`
                        continue
                    if isinstance(soln, ConditionSet):
                            soln = S.EmptySet
                            # don't do `continue` we may get soln
                            # in terms of other symbol(s)
                            not_solvable = True
                            total_conditionst += 1

                    if soln is not S.EmptySet:
                        soln, soln_imageset = _extract_main_soln(
                            soln, soln_imageset)

                    for sol in soln:
                        # sol is not a `Union` since we checked it
                        # before this loop
                        sol, soln_imageset = _extract_main_soln(
                            sol, soln_imageset)
                        sol = set(sol).pop()
                        free = sol.free_symbols
                        if got_symbol and any([
                            ss in free for ss in got_symbol
                        ]):
                            # sol depends on previously solved symbols
                            # then continue
                            continue
                        rnew = res.copy()
                        # put each solution in res and append the new  result
                        # in the new result list (solution for symbol `s`)
                        # along with old results.
                        for k, v in res.items():
                            if isinstance(v, Expr):
                                # if any unsolved symbol is present
                                # Then subs known value
                                rnew[k] = v.subs(sym, sol)
                        # and add this new solution
                        if soln_imageset:
                            # replace all lambda variables with 0.
                            imgst = soln_imageset[sol]
                            rnew[sym] = imgst.lamda(
                                *[0 for i in range(0, len(
                                    imgst.lamda.variables))])
                        else:
                            rnew[sym] = sol
                        newresult, delete_res = _append_new_soln(
                            rnew, sym, sol, imgset_yes, soln_imageset,
                            original_imageset, newresult)
                        if delete_res:
                            # deleting the `res` (a soln) since it staisfies
                            # eq of `exclude` list
                            result.remove(res)
                    # solution got for sym
                    if not not_solvable:
                        got_symbol.add(sym)
            # next time use this new soln
            if newresult:
                result = newresult
        return result, total_solvest_call, total_conditionst
    # end def _solve_using_know_values()

    new_result_real, solve_call1, cnd_call1 = _solve_using_known_values(
        old_result, solveset_real)
    new_result_complex, solve_call2, cnd_call2 = _solve_using_known_values(
        old_result, solveset_complex)

    # when `total_solveset_call` is equals to `total_conditionset`
    # means solvest fails to solve all the eq.
    # return conditionset in this case
    total_conditionset += (cnd_call1 + cnd_call2)
    total_solveset_call += (solve_call1 + solve_call2)

    if total_conditionset == total_solveset_call and total_solveset_call != -1:
        return _return_conditionset(eqs_in_better_order, all_symbols)

    # overall result
    result = new_result_real + new_result_complex

    result_all_variables = []
    result_infinite = []
    for res in result:
        if not res:
            # means {None : None}
            continue
        # If length < len(all_symbols) means infinite soln.
        # Some or all the soln is dependent on 1 symbol.
        # eg. {x: y+2} then final soln {x: y+2, y: y}
        if len(res) < len(all_symbols):
            solved_symbols = res.keys()
            unsolved = list(filter(
                lambda x: x not in solved_symbols, all_symbols))
            for unsolved_sym in unsolved:
                res[unsolved_sym] = unsolved_sym
            result_infinite.append(res)
        if res not in result_all_variables:
            result_all_variables.append(res)

    if result_infinite:
        # we have general soln
        # eg : [{x: -1, y : 1}, {x : -y , y: y}] then
        # return [{x : -y, y : y}]
        result_all_variables = result_infinite
    if intersections and complements:
        # no testcase is added for this block
        result_all_variables = add_intersection_complement(
            result_all_variables, intersections,
            Intersection=True, Complement=True)
    elif intersections:
        result_all_variables = add_intersection_complement(
            result_all_variables, intersections, Intersection=True)
    elif complements:
        result_all_variables = add_intersection_complement(
            result_all_variables, complements, Complement=True)

    # convert to ordered tuple
    result = S.EmptySet
    for r in result_all_variables:
        temp = [r[symb] for symb in all_symbols]
        result += FiniteSet(tuple(temp))
    return result
# end of def substitution()


def _solveset_work(system, symbols):
        soln = solveset(system[0], symbols[0])
        if isinstance(soln, FiniteSet):
            _soln = FiniteSet(*[tuple((s,)) for s in soln])
            return _soln
        else:
            return FiniteSet(tuple(FiniteSet(soln)))


def _handle_positive_dimensional(polys, symbols, denominators):
    from sympy.polys.polytools import groebner
    # substitution method where new system is groebner basis of the system
    _symbols = list(symbols)
    _symbols.sort(key=default_sort_key)
    basis = groebner(polys, _symbols, polys=True)
    new_system = []
    for poly_eq in basis:
        new_system.append(poly_eq.as_expr())
    result = [{}]
    result = substitution(
        new_system, symbols, result, [],
        denominators)
    return result
# end of def _handle_positive_dimensional()


def _handle_zero_dimensional(polys, symbols, system):
    # solve 0 dimensional poly system using `solve_poly_system`
    result = solve_poly_system(polys, *symbols)
    # May be some extra soln is added because
    # we used `unrad` in `_separate_poly_nonpoly`, so
    # need to check and remove if it is not a soln.
    result_update = S.EmptySet
    for res in result:
        dict_sym_value = dict(list(zip(symbols, res)))
        if all(checksol(eq, dict_sym_value) for eq in system):
            result_update += FiniteSet(res)
    return result_update
# end of def _handle_zero_dimensional()


def _separate_poly_nonpoly(system, symbols):
    polys = []
    polys_expr = []
    nonpolys = []
    denominators = set()
    poly = None
    for eq in system:
        # Store denom expression if it contains symbol
        denominators.update(_simple_dens(eq, symbols))
        # try to remove sqrt and rational power
        without_radicals = unrad(simplify(eq))
        if without_radicals:
            eq_unrad, cov = without_radicals
            if not cov:
                eq = eq_unrad
        if isinstance(eq, Expr):
            eq = eq.as_numer_denom()[0]
            poly = eq.as_poly(*symbols, extension=True)
        elif simplify(eq).is_number:
            continue
        if poly is not None:
            polys.append(poly)
            polys_expr.append(poly.as_expr())
        else:
            nonpolys.append(eq)
    return polys, polys_expr, nonpolys, denominators
# end of def _separate_poly_nonpoly()


def nonlinsolve(system, *symbols):
    r"""
    Solve system of N non linear equations with M variables, which means both
    under and overdetermined systems are supported. Positive dimensional
    system is also supported (A system with infinitely many solutions is said
    to be positive-dimensional). In Positive dimensional system solution will
    be dependent on at least one symbol. Returns both real solution
    and complex solution(If system have). The possible number of solutions
    is zero, one or infinite.

    Parameters
    ==========

    system : list of equations
        The target system of equations
    symbols : list of Symbols
        symbols should be given as a sequence eg. list

    Returns
    =======

    A FiniteSet of ordered tuple of values of `symbols` for which the `system`
    has solution. Order of values in the tuple is same as symbols present in
    the parameter `symbols`.

    Please note that general FiniteSet is unordered, the solution returned
    here is not simply a FiniteSet of solutions, rather it is a FiniteSet of
    ordered tuple, i.e. the first & only argument to FiniteSet is a tuple of
    solutions, which is ordered, & hence the returned solution is ordered.

    Also note that solution could also have been returned as an ordered tuple,
    FiniteSet is just a wrapper `{}` around the tuple. It has no other
    significance except for the fact it is just used to maintain a consistent
    output format throughout the solveset.

    For the given set of Equations, the respective input types
    are given below:

    .. math:: x*y - 1 = 0
    .. math:: 4*x**2 + y**2 - 5 = 0

    `system  = [x*y - 1, 4*x**2 + y**2 - 5]`
    `symbols = [x, y]`

    Raises
    ======

    ValueError
        The input is not valid.
        The symbols are not given.
    AttributeError
        The input symbols are not `Symbol` type.

    Examples
    ========

    >>> from sympy.core.symbol import symbols
    >>> from sympy.solvers.solveset import nonlinsolve
    >>> x, y, z = symbols('x, y, z', real=True)
    >>> nonlinsolve([x*y - 1, 4*x**2 + y**2 - 5], [x, y])
    {(-1, -1), (-1/2, -2), (1/2, 2), (1, 1)}

    1. Positive dimensional system and complements:

    >>> from sympy import pprint
    >>> from sympy.polys.polytools import is_zero_dimensional
    >>> a, b, c, d = symbols('a, b, c, d', real=True)
    >>> eq1 =  a + b + c + d
    >>> eq2 = a*b + b*c + c*d + d*a
    >>> eq3 = a*b*c + b*c*d + c*d*a + d*a*b
    >>> eq4 = a*b*c*d - 1
    >>> system = [eq1, eq2, eq3, eq4]
    >>> is_zero_dimensional(system)
    False
    >>> pprint(nonlinsolve(system, [a, b, c, d]), use_unicode=False)
      -1       1               1      -1
    {(---, -d, -, {d} \ {0}), (-, -d, ---, {d} \ {0})}
       d       d               d       d
    >>> nonlinsolve([(x+y)**2 - 4, x + y - 2], [x, y])
    {(-y + 2, y)}

    2. If some of the equations are non polynomial equation then `nonlinsolve`
    will call `substitution` function and returns real and complex solutions,
    if present.

    >>> from sympy import exp, sin
    >>> nonlinsolve([exp(x) - sin(y), y**2 - 4], [x, y])
    {(log(sin(2)), 2), (ImageSet(Lambda(_n, I*(2*_n*pi + pi) +
        log(sin(2))), S.Integers), -2), (ImageSet(Lambda(_n, 2*_n*I*pi +
        Mod(log(sin(2)), 2*I*pi)), S.Integers), 2)}

    3. If system is Non linear polynomial zero dimensional then it returns
    both solution (real and complex solutions, if present using
    `solve_poly_system`):

    >>> from sympy import sqrt
    >>> nonlinsolve([x**2 - 2*y**2 -2, x*y - 2], [x, y])
    {(-2, -1), (2, 1), (-sqrt(2)*I, sqrt(2)*I), (sqrt(2)*I, -sqrt(2)*I)}

    4. `nonlinsolve` can solve some linear(zero or positive dimensional)
    system (because it is using `groebner` function to get the
    groebner basis and then `substitution` function basis as the new `system`).
    But it is not recommended to solve linear system using `nonlinsolve`,
    because `linsolve` is better for all kind of linear system.

    >>> nonlinsolve([x + 2*y -z - 3, x - y - 4*z + 9 , y + z - 4], [x, y, z])
    {(3*z - 5, -z + 4, z)}

    5. System having polynomial equations and only real solution is present
    (will be solved using `solve_poly_system`):

    >>> e1 = sqrt(x**2 + y**2) - 10
    >>> e2 = sqrt(y**2 + (-x + 10)**2) - 3
    >>> nonlinsolve((e1, e2), (x, y))
    {(191/20, -3*sqrt(391)/20), (191/20, 3*sqrt(391)/20)}
    >>> nonlinsolve([x**2 + 2/y - 2, x + y - 3], [x, y])
    {(1, 2), (1 + sqrt(5), -sqrt(5) + 2), (-sqrt(5) + 1, 2 + sqrt(5))}
    >>> nonlinsolve([x**2 + 2/y - 2, x + y - 3], [y, x])
    {(2, 1), (2 + sqrt(5), -sqrt(5) + 1), (-sqrt(5) + 2, 1 + sqrt(5))}

    6. It is better to use symbols instead of Trigonometric Function or
    Function (e.g. replace `sin(x)` with symbol, replace `f(x)` with symbol
    and so on. Get soln from `nonlinsolve` and then using `solveset` get
    the value of `x`)

    How nonlinsolve is better than old solver `_solve_system` :
    ===========================================================

    1. A positive dimensional system solver : nonlinsolve can return
    solution for positive dimensional system. It finds the
    Groebner Basis of the positive dimensional system(calling it as
    basis) then we can start solving equation(having least number of
    variable first in the basis) using solveset and substituting that
    solved solutions into other equation(of basis) to get solution in
    terms of minimum variables. Here the important thing is how we
    are substituting the known values and in which equations.

    2. Real and Complex both solutions : nonlinsolve returns both real
    and complex solution. If all the equations in the system are polynomial
    then using `solve_poly_system` both real and complex solution is returned.
    If all the equations in the system are not polynomial equation then goes to
    `substitution` method with this polynomial and non polynomial equation(s),
    to solve for unsolved variables. Here to solve for particular variable
    solveset_real and solveset_complex is used. For both real and complex
    solution function `_solve_using_know_values` is used inside `substitution`
    function.(`substitution` function will be called when there is any non
    polynomial equation(s) is present). When solution is valid then add its
    general solution in the final result.

    3. Complement and Intersection will be added if any : nonlinsolve maintains
    dict for complements and Intersections. If solveset find complements or/and
    Intersection with any Interval or set during the execution of
    `substitution` function ,then complement or/and Intersection for that
    variable is added before returning final solution.

    """
    from sympy.polys.polytools import is_zero_dimensional

    if not system:
        return S.EmptySet

    if not symbols:
        msg = ('Symbols must be given, for which solution of the '
               'system is to be found.')
        raise ValueError(filldedent(msg))

    if hasattr(symbols[0], '__iter__'):
        symbols = symbols[0]

    try:
        sym = symbols[0].is_Symbol
    except AttributeError:
        sym = False
    except IndexError:
        msg = ('Symbols must be given, for which solution of the '
               'system is to be found.')
        raise IndexError(filldedent(msg))

    if not sym:
        msg = ('Symbols or iterable of symbols must be given as '
               'second argument, not type %s: %s')
        raise ValueError(filldedent(msg % (type(symbols[0]), symbols[0])))

    if len(system) == 1 and len(symbols) == 1:
        return _solveset_work(system, symbols)

    # main code of def nonlinsolve() starts from here
    polys, polys_expr, nonpolys, denominators = _separate_poly_nonpoly(
        system, symbols)

    if len(symbols) == len(polys):
        # If all the equations in the system is poly
        if is_zero_dimensional(polys, symbols):
            # finite number of soln (Zero dimensional system)
            try:
                return _handle_zero_dimensional(polys, symbols, system)
            except NotImplementedError:
                # Right now it doesn't fail for any polynomial system of
                # equation. If `solve_poly_system` fails then `substitution`
                # method will handle it.
                result = substitution(
                    polys_expr, symbols, exclude=denominators)
                return result

        # positive dimensional system
        return _handle_positive_dimensional(polys, symbols, denominators)

    else:
        # If alll the equations are not polynomial.
        # Use `substitution` method for the system
        result = substitution(
            polys_expr + nonpolys, symbols, exclude=denominators)
        return result<|MERGE_RESOLUTION|>--- conflicted
+++ resolved
@@ -681,11 +681,7 @@
                2
     >>> f3 = sin(x + 2)
     >>> pprint(sd(f3, x, S.Reals), use_unicode=False)
-<<<<<<< HEAD
     {n*pi - 2 | n in S.Integers}
-=======
-    {n*pi - 2 | n in Integers()}
->>>>>>> 0209c78d
 
     """
     from sympy.solvers.decompogen import decompogen
@@ -943,21 +939,12 @@
     The solution is mostly unaffected by assumptions on the symbol,
     but there may be some slight difference:
 
-<<<<<<< HEAD
-    >>> pprint(solveset(sin(x)/x,x), use_unicode=False)
+    >>> pprint(solveset_real(sin(x)/x,x), use_unicode=False)
     {n*pi | n in S.Integers} \ {0}
-
-    >>> p = Symbol('p', positive=True)
-    >>> pprint(solveset(sin(p)/p, p), use_unicode=False)
-    {n*pi | n in S.Integers}
-=======
-    >>> pprint(solveset_real(sin(x)/x,x), use_unicode=False)
-    {n*pi | n in Integers()} \ {0}
 
     >>> p = Symbol('p', positive=True)
     >>> pprint(solveset_real(sin(p)/p, p), use_unicode=False)
-    {n*pi | n in Integers()}
->>>>>>> 0209c78d
+    {n*pi | n in S.Integers}
 
     * Inequalities can be solved over the real domain only. Use of a complex
       domain leads to a NotImplementedError.
