--- conflicted
+++ resolved
@@ -902,19 +902,11 @@
     The solution is mostly unaffected by assumptions on the symbol,
     but there may be some slight difference:
 
-<<<<<<< HEAD
-    >>> pprint(solveset(sin(x)/x,x), use_unicode=False)
-    {n*pi | n in Integers()} \ {0}
-
-    >>> p = Symbol('p', positive=True)
-    >>> pprint(solveset(sin(p)/p, p), use_unicode=False)
-=======
     >>> pprint(solveset_real(sin(x)/x,x), use_unicode=False)
     {n*pi | n in Integers()} \ {0}
 
     >>> p = Symbol('p', positive=True)
     >>> pprint(solveset_real(sin(p)/p, p), use_unicode=False)
->>>>>>> 0209c78d
     {n*pi | n in Integers()}
 
     * Inequalities can be solved over the real domain only. Use of a complex
