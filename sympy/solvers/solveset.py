"""
This module contains functions to:

    - solve a single equation for a single variable, in any domain either real or complex.

    - solve a system of linear equations with N variables and M equations.

    - solve a system of Non Linear Equations with N variables and M equations
"""
from __future__ import print_function, division

from sympy.core.sympify import sympify
from sympy.core import S, Pow, Dummy, pi, Expr, Wild, Mul, Equality
from sympy.core.numbers import I, Number, Rational, oo
from sympy.core.function import (Lambda, expand, expand_complex)
from sympy.core.relational import Eq
from sympy.simplify.simplify import simplify, fraction, trigsimp, powsimp
from sympy.core.symbol import Symbol
from sympy.functions import (log, Abs, tan, cot, sin, cos, sec, csc, exp,
                             acos, asin, acsc, asec, arg,
                             piecewise_fold)
from sympy.functions.elementary.trigonometric import (TrigonometricFunction,
                                                      HyperbolicFunction)
from sympy.functions.elementary.miscellaneous import real_root
from sympy.sets import (FiniteSet, EmptySet, imageset, Interval, Intersection,
                        Union, ConditionSet, ImageSet, Complement)
from sympy.matrices import Matrix
from sympy.polys import (roots, Poly, degree, together, PolynomialError,
                         RootOf)
from sympy.solvers.solvers import checksol, denoms, unrad, _simple_dens
from sympy.solvers.polysys import solve_poly_system
from sympy.solvers.inequalities import solve_univariate_inequality
from sympy.utilities import filldedent
from sympy.calculus.util import periodicity, continuous_domain
from sympy.core.compatibility import ordered, default_sort_key
from sympy.logic.boolalg import BooleanAtom

def _ispow(e):
    """Return True if e is a Pow or is exp."""
    return isinstance(e, Expr) and (e.is_Pow or e.func is exp)


def _invert(f_x, y, x, domain=S.Complexes):
    """
    Reduce the complex valued equation ``f(x) = y`` to a set of equations
    ``{g(x) = h_1(y), g(x) = h_2(y), ..., g(x) = h_n(y) }`` where ``g(x)`` is
    a simpler function than ``f(x)``.  The return value is a tuple ``(g(x),
    set_h)``, where ``g(x)`` is a function of ``x`` and ``set_h`` is
    the set of function ``{h_1(y), h_2(y), ..., h_n(y)}``.
    Here, ``y`` is not necessarily a symbol.

    The ``set_h`` contains the functions, along with the information
    about the domain in which they are valid, through set
    operations. For instance, if ``y = Abs(x) - n`` is inverted
    in the real domain, then ``set_h`` is not simply
    `{-n, n}` as the nature of `n` is unknown; rather, it is:
    `Intersection([0, oo) {n}) U Intersection((-oo, 0], {-n})`

    By default, the complex domain is used which means that inverting even
    seemingly simple functions like ``exp(x)`` will give very different
    results from those obtained in the real domain.
    (In the case of ``exp(x)``, the inversion via ``log`` is multi-valued
    in the complex domain, having infinitely many branches.)

    If you are working with real values only (or you are not sure which
    function to use) you should probably set the domain to
    ``S.Reals`` (or use `invert\_real` which does that automatically).


    Examples
    ========

    >>> from sympy.solvers.solveset import invert_complex, invert_real
    >>> from sympy.abc import x, y
    >>> from sympy import exp, log
    >>> from sympy import exp, sin, Symbol, pprint, S

    When does exp(x) == y?

    >>> invert_complex(exp(x), y, x)
    (x, ImageSet(Lambda(_n, I*(2*_n*pi + arg(y)) + log(Abs(y))), S.Integers))
    >>> invert_real(exp(x), y, x)
    (x, Intersection(S.Reals, {log(y)}))

    When does exp(x) == 1?

    >>> invert_complex(exp(x), 1, x)
    (x, ImageSet(Lambda(_n, 2*_n*I*pi), S.Integers))
    >>> invert_real(exp(x), 1, x)
    (x, {0})

    See Also
    ========
    invert_real, invert_complex
    """
    x = sympify(x)
    if not x.is_Symbol:
        raise ValueError("x must be a symbol")
    f_x = sympify(f_x)
    if not f_x.has(x):
        raise ValueError("Inverse of constant function doesn't exist")
    y = sympify(y)
    if y.has(x):
        raise ValueError("y should be independent of x ")

    if domain.is_subset(S.Reals):
        x1, s = _invert_real(f_x, FiniteSet(y), x)
    else:
        x1, s = _invert_complex(f_x, FiniteSet(y), x)

    if not isinstance(s, FiniteSet) or x1 == f_x:
        return x1, s

    return x1, s.intersection(domain)


invert_complex = _invert


def invert_real(f_x, y, x, domain=S.Reals):
    """
    Inverts a real-valued function. Same as _invert, but sets
    the domain to ``S.Reals`` before inverting.
    """
    return _invert(f_x, y, x, domain)


def _invert_real(f, g_ys, symbol):
    """Helper function for _invert."""

    if f == symbol:
        return (f, g_ys)

    n = Dummy('n', real=True)

    if hasattr(f, 'inverse') and not isinstance(f, (
            TrigonometricFunction,
            HyperbolicFunction,
            )):
        if len(f.args) > 1:
            raise ValueError("Only functions with one argument are supported.")
        return _invert_real(f.args[0],
                            imageset(Lambda(n, f.inverse()(n)), g_ys),
                            symbol)

    if isinstance(f, Abs):
        pos = Interval(0, S.Infinity)
        neg = Interval(S.NegativeInfinity, 0)
        return _invert_real(f.args[0],
                    Union(imageset(Lambda(n, n), g_ys).intersect(pos),
                          imageset(Lambda(n, -n), g_ys).intersect(neg)), symbol)

    if f.is_Add:
        # f = g + h
        g, h = f.as_independent(symbol)
        if g is not S.Zero:
            return _invert_real(h, imageset(Lambda(n, n - g), g_ys), symbol)

    if f.is_Mul:
        # f = g*h
        g, h = f.as_independent(symbol)

        if g is not S.One:
            return _invert_real(h, imageset(Lambda(n, n/g), g_ys), symbol)

    if f.is_Pow:
        base, expo = f.args
        base_has_sym = base.has(symbol)
        expo_has_sym = expo.has(symbol)

        if not expo_has_sym:
            res = imageset(Lambda(n, real_root(n, expo)), g_ys)
            if expo.is_rational:
                numer, denom = expo.as_numer_denom()
                if numer is S.One or numer is S.NegativeOne:
                    if denom % 2 == 0:
                        base_positive = solveset(base >= 0, symbol, S.Reals)
                        res = imageset(Lambda(n, real_root(n, expo)
                            ), g_ys.intersect(
                            Interval.Ropen(S.Zero, S.Infinity)))
                        _inv, _set = _invert_real(base, res, symbol)
                        return (_inv, _set.intersect(base_positive))
                    else:
                        return _invert_real(base, res, symbol)
                elif numer % 2 == 0:
                        n = Dummy('n')
                        neg_res = imageset(Lambda(n, -n), res)
                        return _invert_real(base, res + neg_res, symbol)
                else:
                    return _invert_real(base, res, symbol)
            else:
                if not base.is_positive:
                    raise ValueError("x**w where w is irrational is not "
                                     "defined for negative x")
                return _invert_real(base, res, symbol)

        if not base_has_sym:
            return _invert_real(expo,
                imageset(Lambda(n, log(n)/log(base)), g_ys), symbol)

    if isinstance(f, TrigonometricFunction):
        if isinstance(g_ys, FiniteSet):
            def inv(trig):
                if isinstance(f, (sin, csc)):
                    F = asin if isinstance(f, sin) else acsc
                    return (lambda a: n*pi + (-1)**n*F(a),)
                if isinstance(f, (cos, sec)):
                    F = acos if isinstance(f, cos) else asec
                    return (
                        lambda a: 2*n*pi + F(a),
                        lambda a: 2*n*pi - F(a),)
                if isinstance(f, (tan, cot)):
                    return (lambda a: n*pi + f.inverse()(a),)

            n = Dummy('n', integer=True)
            invs = S.EmptySet
            for L in inv(f):
                invs += Union(*[imageset(Lambda(n, L(g)), S.Integers) for g in g_ys])
            return _invert_real(f.args[0], invs, symbol)

    return (f, g_ys)


def _invert_complex(f, g_ys, symbol):
    """Helper function for _invert."""

    if f == symbol:
        return (f, g_ys)

    n = Dummy('n')

    if f.is_Add:
        # f = g + h
        g, h = f.as_independent(symbol)
        if g is not S.Zero:
            return _invert_complex(h, imageset(Lambda(n, n - g), g_ys), symbol)

    if f.is_Mul:
        # f = g*h
        g, h = f.as_independent(symbol)

        if g is not S.One:
            if g in set([S.NegativeInfinity, S.ComplexInfinity, S.Infinity]):
                return (h, S.EmptySet)
            return _invert_complex(h, imageset(Lambda(n, n/g), g_ys), symbol)

    if hasattr(f, 'inverse') and \
       not isinstance(f, TrigonometricFunction) and \
       not isinstance(f, exp):
        if len(f.args) > 1:
            raise ValueError("Only functions with one argument are supported.")
        return _invert_complex(f.args[0],
                               imageset(Lambda(n, f.inverse()(n)), g_ys), symbol)

    if isinstance(f, exp):
        if isinstance(g_ys, FiniteSet):
            exp_invs = Union(*[imageset(Lambda(n, I*(2*n*pi + arg(g_y)) +
                                               log(Abs(g_y))), S.Integers)
                               for g_y in g_ys if g_y != 0])
            return _invert_complex(f.args[0], exp_invs, symbol)

    return (f, g_ys)


def domain_check(f, symbol, p):
    """Returns False if point p is infinite or any subexpression of f
    is infinite or becomes so after replacing symbol with p. If none of
    these conditions is met then True will be returned.

    Examples
    ========

    >>> from sympy import Mul, oo
    >>> from sympy.abc import x
    >>> from sympy.solvers.solveset import domain_check
    >>> g = 1/(1 + (1/(x + 1))**2)
    >>> domain_check(g, x, -1)
    False
    >>> domain_check(x**2, x, 0)
    True
    >>> domain_check(1/x, x, oo)
    False

    * The function relies on the assumption that the original form
      of the equation has not been changed by automatic simplification.

    >>> domain_check(x/x, x, 0) # x/x is automatically simplified to 1
    True

    * To deal with automatic evaluations use evaluate=False:

    >>> domain_check(Mul(x, 1/x, evaluate=False), x, 0)
    False
    """
    f, p = sympify(f), sympify(p)
    if p.is_infinite:
        return False
    return _domain_check(f, symbol, p)


def _domain_check(f, symbol, p):
    # helper for domain check
    if f.is_Atom and f.is_finite:
        return True
    elif f.subs(symbol, p).is_infinite:
        return False
    else:
        return all([_domain_check(g, symbol, p)
                    for g in f.args])


def _is_finite_with_finite_vars(f, domain=S.Complexes):
    """
    Return True if the given expression is finite. For symbols that
    don't assign a value for `complex` and/or `real`, the domain will
    be used to assign a value; symbols that don't assign a value
    for `finite` will be made finite. All other assumptions are
    left unmodified.
    """
    def assumptions(s):
        A = s.assumptions0
        A.setdefault('finite', A.get('finite', True))
        if domain.is_subset(S.Reals):
            # if this gets set it will make complex=True, too
            A.setdefault('real', True)
        else:
            # don't change 'real' because being complex implies
            # nothing about being real
            A.setdefault('complex', True)
        return A

    reps = {s: Dummy(**assumptions(s)) for s in f.free_symbols}
    return f.xreplace(reps).is_finite


def _is_function_class_equation(func_class, f, symbol):
    """ Tests whether the equation is an equation of the given function class.

    The given equation belongs to the given function class if it is
    comprised of functions of the function class which are multiplied by
    or added to expressions independent of the symbol. In addition, the
    arguments of all such functions must be linear in the symbol as well.

    Examples
    ========

    >>> from sympy.solvers.solveset import _is_function_class_equation
    >>> from sympy import tan, sin, tanh, sinh, exp
    >>> from sympy.abc import x
    >>> from sympy.functions.elementary.trigonometric import (TrigonometricFunction,
    ... HyperbolicFunction)
    >>> _is_function_class_equation(TrigonometricFunction, exp(x) + tan(x), x)
    False
    >>> _is_function_class_equation(TrigonometricFunction, tan(x) + sin(x), x)
    True
    >>> _is_function_class_equation(TrigonometricFunction, tan(x**2), x)
    False
    >>> _is_function_class_equation(TrigonometricFunction, tan(x + 2), x)
    True
    >>> _is_function_class_equation(HyperbolicFunction, tanh(x) + sinh(x), x)
    True
    """
    if f.is_Mul or f.is_Add:
        return all(_is_function_class_equation(func_class, arg, symbol)
                   for arg in f.args)

    if f.is_Pow:
        if not f.exp.has(symbol):
            return _is_function_class_equation(func_class, f.base, symbol)
        else:
            return False

    if not f.has(symbol):
        return True

    if isinstance(f, func_class):
        try:
            g = Poly(f.args[0], symbol)
            return g.degree() <= 1
        except PolynomialError:
            return False
    else:
        return False


def _solve_as_rational(f, symbol, domain):
    """ solve rational functions"""
    from sympy.core import expand_log
    f = together(f, deep=True)
    g, h = fraction(f)
    g, h = g.expand(), h.expand()
    if not h.has(symbol):
        try:
            return _solve_as_poly(g, symbol, domain)
        except NotImplementedError:
            # The polynomial formed from g could end up having
            # coefficients in a ring over which finding roots
            # isn't implemented yet, e.g. ZZ[a] for some symbol a
            return ConditionSet(f, symbol, domain)
    else:
        # search for exp(I*x) terms
        flag = False
        if g.has(I) or h.has(I):
            flag = True
        if flag:
            # to get soln in desired form  for
            # solveset((tan(x)-1).rewrite(exp), x, S.Reals)
            # and these type of expressions, we need to
            # make polynomial equation by replace I*symbol with dummy.
            y = Dummy('y')
            # make it independent from exp(I*symbol)
            g, h = g.subs(exp(I*symbol), y), h.subs(exp(I*symbol), y)

            solns = _solveset(g, y, domain) - _solveset(h, y, domain)
            if g.has(symbol) or h.has(symbol):
                return ConditionSet(symbol, Eq(f, 0), S.Reals)
            if isinstance(solns, FiniteSet):
                result = Union(*[invert_complex(exp(I*symbol), s, symbol)[1]
                       for s in solns])
                if domain.is_subset(S.Reals):
                    return result.intersection(domain)
                else:
                    return result
            elif solns is S.EmptySet:
                return S.EmptySet
            else:
                return ConditionSet(symbol, Eq(f_original, 0), S.Reals)
        else:
            valid_solns = _solveset(g, symbol, domain)
            invalid_solns = _solveset(h, symbol, domain)
            return valid_solns - invalid_solns


def _solve_trig(f, symbol, domain):
    """ Helper to solve trigonometric equations """
    from sympy import factor, factor_list
    from sympy.simplify.fu import hyper_as_trig, fu

    if _is_function_class_equation(TrigonometricFunction, f, symbol):
        f = trigsimp(f)
    # trigsimp is not defined for hyperbolic
    elif _is_function_class_equation(HyperbolicFunction, f, symbol):
        try:
            t, f = hyper_as_trig(f)
            f = f(fu(t))
            f = trigsimp(f)
        except NotImplementedError:
            pass

    f_orig = f
    if f.is_number or isinstance(f, (bool, BooleanAtom)):
        # f is True in S.Reals
        return ConditionSet(symbol, Eq(f, 0), domain)

    # factor_list doesn't work `func*sin(x)` , where func
    # is f(pi) or not a number.
    # so `.as_independent` is used.
    if f.is_Mul:
        ind, f = f.as_independent(symbol)
    fact_list = factor_list(Poly(f))[1]

    soln = S.EmptySet
    for fact in fact_list:
        f1 = fact[0].as_expr()
        f1 = f1.rewrite(exp)
        factors = S.EmptySet
        # factor the `exp` expression reduces the number of ImageSet
        # eg. f = 4*sin(x)**3  + 2*sin(x)**2 - 2*sin(x) - 1, one can check by
        # comparing soln of solveset(f) and solveset(factor(f.rewrite(exp)))
        if len(fact_list) != 1:
            # if only one term then no need of factorization
            f1 = factor(f1)
        if f1.is_Mul:
            # exp form have multiplications, store each terms
            for fact in f1.args:
                # dont add numbers
                if not fact.is_number:
                    factors += FiniteSet(fact)
        else:
            factors = [f1]

        for f2 in factors:
            soln_fact = solveset_complex(f2, symbol)
            soln = Union(soln, soln_fact)

    if isinstance(soln, ConditionSet):
        # try to solve without converting it into exp form.
        # In this time if ConditionSet is returned then it's
        # expression will be in Trigonometric Function(original eq).
        return _solve_as_poly(f_orig, symbol, domain)
    if domain.is_subset(S.Reals):
        return soln.intersection(domain)
    else:
        return soln


def _solve_as_poly(f, symbol, domain=S.Complexes):
    """
    Solve the equation using polynomial techniques if it already is a
    polynomial equation or, with a change of variables, can be made so.
    """
    result = None
    if f.is_polynomial(symbol):
        solns = roots(f, symbol, cubics=True, quartics=True,
                      quintics=True, domain='EX')
        num_roots = sum(solns.values())
        if degree(f, symbol) <= num_roots:
            result = FiniteSet(*solns.keys())
        else:
            poly = Poly(f, symbol)
            solns = poly.all_roots()
            if poly.degree() <= len(solns):
                result = FiniteSet(*solns)
            else:
                result = ConditionSet(symbol, Eq(f, 0), domain)
    else:
        poly = Poly(f)
        if poly is None:
            result = ConditionSet(symbol, Eq(f, 0), domain)
        gens = [g for g in poly.gens if g.has(symbol)]

        if len(gens) == 1:
            poly = Poly(poly, gens[0])
            gen = poly.gen
            deg = poly.degree()
            poly = Poly(poly.as_expr(), poly.gen, composite=True)
            poly_solns = FiniteSet(*roots(poly, cubics=True, quartics=True,
                                          quintics=True).keys())

            if len(poly_solns) < deg:
                result = ConditionSet(symbol, Eq(f, 0), domain)

            if gen != symbol:
                y = Dummy('y')
                inverter = invert_real if domain.is_subset(S.Reals) else invert_complex
                lhs, rhs_s = inverter(gen, y, symbol)
                if lhs == symbol:
                    result = Union(*[rhs_s.subs(y, s) for s in poly_solns])
                else:
                    result = ConditionSet(symbol, Eq(f, 0), domain)
        else:
            if all(_ispow(g) for g in gens):
                for ge in gens:
                    f_fact = powsimp(f.factor(ge))
                    if not f_fact == f:
                        lhs, rhs = _invert(f_fact, 0, symbol)
                        if not symbol in rhs.free_symbols:
                            result = Union(*[solveset_real(lhs - rhs_s, symbol) for rhs_s in rhs])

            # TODO more cases can be added.
            else:
                result = ConditionSet(symbol, Eq(f, 0), domain)

    if result is not None:
        if isinstance(result, FiniteSet):
            # this is to simplify solutions like -sqrt(-I) to sqrt(2)/2
            # - sqrt(2)*I/2. We are not expanding for solution with free
            # variables because that makes the solution more complicated. For
            # example expand_complex(a) returns re(a) + I*im(a)
            if all([s.free_symbols == set() and not isinstance(s, RootOf)
                    for s in result]):
                s = Dummy('s')
                result = imageset(Lambda(s, expand_complex(s)), result)
        if isinstance(result, FiniteSet):
            result = result.intersection(domain)
        return result
    else:
        return ConditionSet(symbol, Eq(f, 0), domain)


def _has_rational_power(expr, symbol):
    """
    Returns (bool, den) where bool is True if the term has a
    non-integer rational power and den is the denominator of the
    expression's exponent.

    Examples
    ========

    >>> from sympy.solvers.solveset import _has_rational_power
    >>> from sympy import sqrt
    >>> from sympy.abc import x
    >>> _has_rational_power(sqrt(x), x)
    (True, 2)
    >>> _has_rational_power(x**2, x)
    (False, 1)
    """
    a, p, q = Wild('a'), Wild('p'), Wild('q')
    pattern_match = expr.match(a*p**q) or {}
    if pattern_match.get(a, S.Zero) is S.Zero:
        return (False, S.One)
    elif p not in pattern_match.keys():
        return (False, S.One)
    elif isinstance(pattern_match[q], Rational) \
            and pattern_match[p].has(symbol):
        if not pattern_match[q].q == S.One:
            return (True, pattern_match[q].q)

    if not isinstance(pattern_match[a], Pow) \
            or isinstance(pattern_match[a], Mul):
        return (False, S.One)
    else:
        return _has_rational_power(pattern_match[a], symbol)


def _solve_radical(f, symbol, solveset_solver):
    """ Helper function to solve equations with radicals """
    eq, cov = unrad(f)
    if not cov:
        result = solveset_solver(eq, symbol) - \
            Union(*[solveset_solver(g, symbol) for g in denoms(f, symbol)])
    else:
        y, yeq = cov
        if not solveset_solver(y - I, y):
            yreal = Dummy('yreal', real=True)
            yeq = yeq.xreplace({y: yreal})
            eq = eq.xreplace({y: yreal})
            y = yreal
        g_y_s = solveset_solver(yeq, symbol)
        f_y_sols = solveset_solver(eq, y)
        result = Union(*[imageset(Lambda(y, g_y), f_y_sols)
                         for g_y in g_y_s])

    if isinstance(result, Complement) or isinstance(result,ConditionSet):
        solution_set = result
    else:
        f_set = []  # solutions for FiniteSet
        c_set = []  # solutions for ConditionSet
        for s in result:
            if checksol(f, symbol, s):
                f_set.append(s)
            else:
                c_set.append(s)
        solution_set = FiniteSet(*f_set) + ConditionSet(symbol, Eq(f, 0), FiniteSet(*c_set))

    return solution_set


def _solve_abs(f, symbol, domain):
    """ Helper function to solve equation involving absolute value function """
    if not domain.is_subset(S.Reals):
        raise ValueError(filldedent('''
            Absolute values cannot be inverted in the
            complex domain.'''))
    p, q, r = Wild('p'), Wild('q'), Wild('r')
    pattern_match = f.match(p*Abs(q) + r) or {}
    if not pattern_match.get(p, S.Zero).is_zero:
        f_p, f_q, f_r = pattern_match[p], pattern_match[q], pattern_match[r]

        domain = continuous_domain(f_q, symbol, domain)
        q_pos_cond = solve_univariate_inequality(f_q >= 0, symbol,
                                                 relational=False, domain=domain, continuous=True)
        q_neg_cond = q_pos_cond.complement(domain)

        sols_q_pos = solveset_real(f_p*f_q + f_r,
                                           symbol).intersect(q_pos_cond)
        sols_q_neg = solveset_real(f_p*(-f_q) + f_r,
                                           symbol).intersect(q_neg_cond)
        return Union(sols_q_pos, sols_q_neg)
    else:
        return ConditionSet(symbol, Eq(f, 0), domain)


def solve_decomposition(f, symbol, domain):
    """
    Function to solve equations via the principle of "Decomposition
    and Rewriting".

    Examples
    ========
    >>> from sympy import exp, sin, Symbol, pprint, S
    >>> from sympy.solvers.solveset import solve_decomposition as sd
    >>> x = Symbol('x')
    >>> f1 = exp(2*x) - 3*exp(x) + 2
    >>> sd(f1, x, S.Reals)
    {0, log(2)}
    >>> f2 = sin(x)**2 + 2*sin(x) + 1
    >>> pprint(sd(f2, x, S.Reals), use_unicode=False)
              3*pi
    {2*n*pi + ---- | n in S.Integers}
               2
    >>> f3 = sin(x + 2)
    >>> pprint(sd(f3, x, S.Reals), use_unicode=False)
<<<<<<< HEAD
    {2*n*pi - 2 | n in S.Integers} U {pi*(2*n + 1) - 2 | n in S.Integers}
=======
    {n*pi - 2 | n in Integers()}
>>>>>>> 2f0cbfe4

    """
    from sympy.solvers.decompogen import decompogen
    from sympy.calculus.util import function_range
    # decompose the given function
    g_s = decompogen(f, symbol)
    # `y_s` represents the set of values for which the function `g` is to be
    # solved.
    # `solutions` represent the solutions of the equations `g = y_s` or
    # `g = 0` depending on the type of `y_s`.
    # As we are interested in solving the equation: f = 0
    y_s = FiniteSet(0)
    for g in g_s:
        frange = function_range(g, symbol, domain)
        y_s = Intersection(frange, y_s)
        result = S.EmptySet
        if isinstance(y_s, FiniteSet):
            for y in y_s:
                solutions = solveset(Eq(g, y), symbol, domain)
                if not isinstance(solutions, ConditionSet):
                    result += solutions

        else:
            if isinstance(y_s, ImageSet):
                iter_iset = (y_s,)

            elif isinstance(y_s, Union):
                iter_iset = y_s.args

            for iset in iter_iset:
                new_solutions = solveset(Eq(iset.lamda.expr, g), symbol, domain)
                dummy_var = tuple(iset.lamda.expr.free_symbols)[0]
                base_set = iset.base_set
                if isinstance(new_solutions, FiniteSet):
                    new_exprs = new_solutions

                elif isinstance(new_solutions, Intersection):
                    if isinstance(new_solutions.args[1], FiniteSet):
                        new_exprs = new_solutions.args[1]

                for new_expr in new_exprs:
                    result += ImageSet(Lambda(dummy_var, new_expr), base_set)

        if result is S.EmptySet:
            return ConditionSet(symbol, Eq(f, 0), domain)

        y_s = result

    return y_s


def _solveset(f, symbol, domain, _check=False):
    """Helper for solveset to return a result from an expression
    that has already been sympify'ed and is known to contain the
    given symbol."""
    # _check controls whether the answer is checked or not
    from sympy.simplify.simplify import signsimp

    orig_f = f
    tf = f = together(f)
    if f.is_Mul:
        coeff, f = f.as_independent(symbol, as_Add=False)
        if coeff in set([S.ComplexInfinity, S.NegativeInfinity, S.Infinity]):
            f = tf
    if f.is_Add:
        a, h = f.as_independent(symbol)
        m, h = h.as_independent(symbol, as_Add=False)
        if m not in set([S.ComplexInfinity, S.Zero, S.Infinity,
                              S.NegativeInfinity]):
            f = a/m + h  # XXX condition `m != 0` should be added to soln

    f = piecewise_fold(f)

    # assign the solvers to use
    solver = lambda f, x, domain=domain: _solveset(f, x, domain)
    if domain.is_subset(S.Reals):
        inverter_func = invert_real
    else:
        inverter_func = invert_complex
    inverter = lambda f, rhs, symbol: inverter_func(f, rhs, symbol, domain)

    result = EmptySet()

    if f.expand().is_zero:
        return domain
    elif not f.has(symbol):
        return EmptySet()
    elif f.is_Mul and all(_is_finite_with_finite_vars(m, domain)
            for m in f.args):
        # if f(x) and g(x) are both finite we can say that the solution of
        # f(x)*g(x) == 0 is same as Union(f(x) == 0, g(x) == 0) is not true in
        # general. g(x) can grow to infinitely large for the values where
        # f(x) == 0. To be sure that we are not silently allowing any
        # wrong solutions we are using this technique only if both f and g are
        # finite for a finite input.
        result = Union(*[solver(m, symbol) for m in f.args])
    elif _is_function_class_equation(TrigonometricFunction, f, symbol) or \
            _is_function_class_equation(HyperbolicFunction, f, symbol):
        result = _solve_trig(f, symbol, domain)
    elif f.is_Piecewise:
        dom = domain
        result = EmptySet()
        expr_set_pairs = f.as_expr_set_pairs()
        for (expr, in_set) in expr_set_pairs:
            if in_set.is_Relational:
                in_set = in_set.as_set()
            if in_set.is_Interval:
                dom -= in_set
            solns = solver(expr, symbol, in_set)
            result += solns
    else:
        lhs, rhs_s = inverter(f, 0, symbol)
        if lhs == symbol:
            # do some very minimal simplification since
            # repeated inversion may have left the result
            # in a state that other solvers (e.g. poly)
            # would have simplified; this is done here
            # rather than in the inverter since here it
            # is only done once whereas there it would
            # be repeated for each step of the inversion
            if isinstance(rhs_s, FiniteSet):
                rhs_s = FiniteSet(*[Mul(*
                    signsimp(i).as_content_primitive())
                    for i in rhs_s])
            result = rhs_s

        elif isinstance(rhs_s, FiniteSet):
            for equation in [lhs - rhs for rhs in rhs_s]:
                if equation == f:
                    if any(_has_rational_power(g, symbol)[0]
                           for g in equation.args) or _has_rational_power(
                           equation, symbol)[0]:
                        result += _solve_radical(equation,
                                                 symbol,
                                                 solver)
                    elif equation.has(Abs):
                        result += _solve_abs(f, symbol, domain)
                    else:
                        result += _solve_as_rational(equation, symbol, domain)
                else:
                    result += solver(equation, symbol)

        elif rhs_s is not S.EmptySet:
            result = ConditionSet(symbol, Eq(f, 0), domain)

    if isinstance(result, ConditionSet):
        num, den = f.as_numer_denom()
        if den.has(symbol):
            _result = _solveset(num, symbol, domain)
            if not isinstance(_result, ConditionSet):
                singularities = _solveset(den, symbol, domain)
                result = _result - singularities

    if _check:
        if isinstance(result, ConditionSet):
            # it wasn't solved or has enumerated all conditions
            # -- leave it alone
            return result

        # whittle away all but the symbol-containing core
        # to use this for testing
        fx = orig_f.as_independent(symbol, as_Add=True)[1]
        fx = fx.as_independent(symbol, as_Add=False)[1]

        if isinstance(result, FiniteSet):
            # check the result for invalid solutions
            result = FiniteSet(*[s for s in result
                      if isinstance(s, RootOf)
                      or domain_check(fx, symbol, s)])

    return result


def solveset(f, symbol=None, domain=S.Complexes):
    """Solves a given inequality or equation with set as output

    Parameters
    ==========

    f : Expr or a relational.
        The target equation or inequality
    symbol : Symbol
        The variable for which the equation is solved
    domain : Set
        The domain over which the equation is solved

    Returns
    =======

    Set
        A set of values for `symbol` for which `f` is True or is equal to
        zero. An `EmptySet` is returned if `f` is False or nonzero.
        A `ConditionSet` is returned as unsolved object if algorithms
        to evaluate complete solution are not yet implemented.

    `solveset` claims to be complete in the solution set that it returns.

    Raises
    ======

    NotImplementedError
        The algorithms to solve inequalities in complex domain  are
        not yet implemented.
    ValueError
        The input is not valid.
    RuntimeError
        It is a bug, please report to the github issue tracker.


    Notes
    =====

    Python interprets 0 and 1 as False and True, respectively, but
    in this function they refer to solutions of an expression. So 0 and 1
    return the Domain and EmptySet, respectively, while True and False
    return the opposite (as they are assumed to be solutions of relational
    expressions).


    See Also
    ========

    solveset_real: solver for real domain
    solveset_complex: solver for complex domain

    Examples
    ========

    >>> from sympy import exp, sin, Symbol, pprint, S
    >>> from sympy.solvers.solveset import solveset, solveset_real

    * The default domain is complex. Not specifying a domain will lead
      to the solving of the equation in the complex domain (and this
      is not affected by the assumptions on the symbol):

    >>> x = Symbol('x')
    >>> pprint(solveset(exp(x) - 1, x), use_unicode=False)
    {2*n*I*pi | n in S.Integers}

    >>> x = Symbol('x', real=True)
    >>> pprint(solveset(exp(x) - 1, x), use_unicode=False)
    {2*n*I*pi | n in S.Integers}

    * If you want to use `solveset` to solve the equation in the
      real domain, provide a real domain. (Using `solveset\_real`
      does this automatically.)

    >>> R = S.Reals
    >>> x = Symbol('x')
    >>> solveset(exp(x) - 1, x, R)
    {0}
    >>> solveset_real(exp(x) - 1, x)
    {0}

    The solution is mostly unaffected by assumptions on the symbol,
    but there may be some slight difference:

    >>> pprint(solveset(sin(x)/x,x), use_unicode=False)
<<<<<<< HEAD
    ({2*n*pi | n in S.Integers} \ {0}) U ({2*n*pi + pi | n in S.Integers} \ {0})

    >>> p = Symbol('p', positive=True)
    >>> pprint(solveset(sin(p)/p, p), use_unicode=False)
    {2*n*pi | n in S.Integers} U {2*n*pi + pi | n in S.Integers}
=======
    {n*pi | n in Integers()} \ {0}

    >>> p = Symbol('p', positive=True)
    >>> pprint(solveset(sin(p)/p, p), use_unicode=False)
    {n*pi | n in Integers()}
>>>>>>> 2f0cbfe4

    * Inequalities can be solved over the real domain only. Use of a complex
      domain leads to a NotImplementedError.

    >>> solveset(exp(x) > 1, x, R)
    Interval(0, oo, True, True)

    """
    f = sympify(f)

    if f is S.true:
        return domain

    if f is S.false:
        return S.EmptySet

    if not isinstance(f, (Expr, Number)):
        raise ValueError("%s is not a valid SymPy expression" % (f))

    free_symbols = f.free_symbols

    if not free_symbols:
        b = Eq(f, 0)
        if b is S.true:
            return domain
        elif b is S.false:
            return S.EmptySet
        else:
            raise NotImplementedError(filldedent('''
                relationship between value and 0 is unknown: %s''' % b))

    if symbol is None:
        if len(free_symbols) == 1:
            symbol = free_symbols.pop()
        else:
            raise ValueError(filldedent('''
                The independent variable must be specified for a
                multivariate equation.'''))
    elif not getattr(symbol, 'is_Symbol', False):
        raise ValueError('A Symbol must be given, not type %s: %s' %
            (type(symbol), symbol))

    if isinstance(f, Eq):
        from sympy.core import Add
        f = Add(f.lhs, - f.rhs, evaluate=False)
    elif f.is_Relational:
        if not domain.is_subset(S.Reals):
            raise NotImplementedError(filldedent('''
                Inequalities in the complex domain are
                not supported. Try the real domain by
                setting domain=S.Reals'''))
        try:
            result = solve_univariate_inequality(
            f, symbol, domain=domain, relational=False)
        except NotImplementedError:
            result = ConditionSet(symbol, f, domain)
        return result

    return _solveset(f, symbol, domain, _check=True)


def solveset_real(f, symbol):
    return solveset(f, symbol, S.Reals)


def solveset_complex(f, symbol):
    return solveset(f, symbol, S.Complexes)


def solvify(f, symbol, domain):
    """Solves an equation using solveset and returns the solution in accordance
    with the `solve` output API.

    Returns
    =======

    We classify the output based on the type of solution returned by `solveset`.

    Solution    |    Output
    ----------------------------------------
    FiniteSet   | list

    ImageSet,   | list (if `f` is periodic)
    Union       |

    EmptySet    | empty list

    Others      | None


    Raises
    ======

    NotImplementedError
        A ConditionSet is the input.

    Examples
    ========

    >>> from sympy.solvers.solveset import solvify, solveset
    >>> from sympy.abc import x
    >>> from sympy import S, tan, sin, exp
    >>> solvify(x**2 - 9, x, S.Reals)
    [-3, 3]
    >>> solvify(sin(x) - 1, x, S.Reals)
    [pi/2]
    >>> solvify(tan(x), x, S.Reals)
    [0]
    >>> solvify(exp(x) - 1, x, S.Complexes)

    >>> solvify(exp(x) - 1, x, S.Reals)
    [0]

    """
    solution_set = solveset(f, symbol, domain)
    result = None
    if solution_set is S.EmptySet:
        result = []

    elif isinstance(solution_set, ConditionSet):
        raise NotImplementedError('solveset is unable to solve this equation.')

    elif isinstance(solution_set, FiniteSet):
        result = list(solution_set)

    else:
        period = periodicity(f, symbol)
        if period is not None:
            solutions = S.EmptySet
            if isinstance(solution_set, ImageSet):
                iter_solutions = (solution_set,)
            elif isinstance(solution_set, Union):
                if all(isinstance(i, ImageSet) for i in solution_set.args):
                    iter_solutions = solution_set.args

            for solution in iter_solutions:
                solutions += solution.intersect(Interval(0, period, False, True))

            if isinstance(solutions, FiniteSet):
                result = list(solutions)

        else:
            solution = solution_set.intersect(domain)
            if isinstance(solution, FiniteSet):
                result += solution

    return result


###############################################################################
################################ LINSOLVE #####################################
###############################################################################


def linear_eq_to_matrix(equations, *symbols):
    r"""
    Converts a given System of Equations into Matrix form.
    Here `equations` must be a linear system of equations in
    `symbols`. The order of symbols in input `symbols` will
    determine the order of coefficients in the returned
    Matrix.

    The Matrix form corresponds to the augmented matrix form.
    For example:

    .. math:: 4x + 2y + 3z  = 1
    .. math:: 3x +  y +  z  = -6
    .. math:: 2x + 4y + 9z  = 2

    This system would return `A` & `b` as given below:

    ::

         [ 4  2  3 ]          [ 1 ]
     A = [ 3  1  1 ]   b  =   [-6 ]
         [ 2  4  9 ]          [ 2 ]

    Examples
    ========

    >>> from sympy import linear_eq_to_matrix, symbols
    >>> x, y, z = symbols('x, y, z')
    >>> eqns = [x + 2*y + 3*z - 1, 3*x + y + z + 6, 2*x + 4*y + 9*z - 2]
    >>> A, b = linear_eq_to_matrix(eqns, [x, y, z])
    >>> A
    Matrix([
    [1, 2, 3],
    [3, 1, 1],
    [2, 4, 9]])
    >>> b
    Matrix([
    [ 1],
    [-6],
    [ 2]])
    >>> eqns = [x + z - 1, y + z, x - y]
    >>> A, b = linear_eq_to_matrix(eqns, [x, y, z])
    >>> A
    Matrix([
    [1,  0, 1],
    [0,  1, 1],
    [1, -1, 0]])
    >>> b
    Matrix([
    [1],
    [0],
    [0]])

    * Symbolic coefficients are also supported

    >>> a, b, c, d, e, f = symbols('a, b, c, d, e, f')
    >>> eqns = [a*x + b*y - c, d*x + e*y - f]
    >>> A, B = linear_eq_to_matrix(eqns, x, y)
    >>> A
    Matrix([
    [a, b],
    [d, e]])
    >>> B
    Matrix([
    [c],
    [f]])

    """

    if not symbols:
        raise ValueError('Symbols must be given, for which coefficients \
                         are to be found.')

    if hasattr(symbols[0], '__iter__'):
        symbols = symbols[0]

    M = Matrix([symbols])
    # initialise Matrix with symbols + 1 columns
    M = M.col_insert(len(symbols), Matrix([1]))
    row_no = 1

    for equation in equations:
        f = sympify(equation)
        if isinstance(f, Equality):
            f = f.lhs - f.rhs

        # Extract coeff of symbols
        coeff_list = []
        for symbol in symbols:
            coeff_list.append(f.coeff(symbol))

        # append constant term (term free from symbols)
        coeff_list.append(-f.as_coeff_add(*symbols)[0])

        # insert equations coeff's into rows
        M = M.row_insert(row_no, Matrix([coeff_list]))
        row_no += 1

    # delete the initialised (Ist) trivial row
    M.row_del(0)
    A, b = M[:, :-1], M[:, -1:]
    return A, b


def linsolve(system, *symbols):
    r"""
    Solve system of N linear equations with M variables, which
    means both under - and overdetermined systems are supported.
    The possible number of solutions is zero, one or infinite.
    Zero solutions throws a ValueError, where as infinite
    solutions are represented parametrically in terms of given
    symbols. For unique solution a FiniteSet of ordered tuple
    is returned.

    All Standard input formats are supported:
    For the given set of Equations, the respective input types
    are given below:

    .. math:: 3x + 2y -   z = 1
    .. math:: 2x - 2y + 4z = -2
    .. math:: 2x -   y + 2z = 0

    * Augmented Matrix Form, `system` given below:

    ::

              [3   2  -1  1]
     system = [2  -2   4 -2]
              [2  -1   2  0]

    * List Of Equations Form

    `system  =  [3x + 2y - z - 1, 2x - 2y + 4z + 2, 2x - y + 2z]`

    * Input A & b Matrix Form (from Ax = b) are given as below:

    ::

         [3   2  -1 ]         [  1 ]
     A = [2  -2   4 ]    b =  [ -2 ]
         [2  -1   2 ]         [  0 ]

    `system = (A, b)`

    Symbols to solve for should be given as input in all the
    cases either in an iterable or as comma separated arguments.
    This is done to maintain consistency in returning solutions
    in the form of variable input by the user.

    The algorithm used here is Gauss-Jordan elimination, which
    results, after elimination, in an row echelon form matrix.

    Returns
    =======

    A FiniteSet of ordered tuple of values of `symbols` for which
    the `system` has solution.

    Please note that general FiniteSet is unordered, the solution
    returned here is not simply a FiniteSet of solutions, rather
    it is a FiniteSet of ordered tuple, i.e. the first & only
    argument to FiniteSet is a tuple of solutions, which is ordered,
    & hence the returned solution is ordered.

    Also note that solution could also have been returned as an
    ordered tuple, FiniteSet is just a wrapper `{}` around
    the tuple. It has no other significance except for
    the fact it is just used to maintain a consistent output
    format throughout the solveset.

    Returns EmptySet(), if the linear system is inconsistent.

    Raises
    ======

    ValueError
        The input is not valid.
        The symbols are not given.

    Examples
    ========

    >>> from sympy import Matrix, S, linsolve, symbols
    >>> x, y, z = symbols("x, y, z")
    >>> A = Matrix([[1, 2, 3], [4, 5, 6], [7, 8, 10]])
    >>> b = Matrix([3, 6, 9])
    >>> A
    Matrix([
    [1, 2,  3],
    [4, 5,  6],
    [7, 8, 10]])
    >>> b
    Matrix([
    [3],
    [6],
    [9]])
    >>> linsolve((A, b), [x, y, z])
    {(-1, 2, 0)}

    * Parametric Solution: In case the system is under determined, the function
      will return parametric solution in terms of the given symbols.
      Free symbols in the system are returned as it is. For e.g. in the system
      below, `z` is returned as the solution for variable z, which means z is a
      free symbol, i.e. it can take arbitrary values.

    >>> A = Matrix([[1, 2, 3], [4, 5, 6], [7, 8, 9]])
    >>> b = Matrix([3, 6, 9])
    >>> linsolve((A, b), [x, y, z])
    {(z - 1, -2*z + 2, z)}

    * List of Equations as input

    >>> Eqns = [3*x + 2*y - z - 1, 2*x - 2*y + 4*z + 2, - x + S(1)/2*y - z]
    >>> linsolve(Eqns, x, y, z)
    {(1, -2, -2)}

    * Augmented Matrix as input

    >>> aug = Matrix([[2, 1, 3, 1], [2, 6, 8, 3], [6, 8, 18, 5]])
    >>> aug
    Matrix([
    [2, 1,  3, 1],
    [2, 6,  8, 3],
    [6, 8, 18, 5]])
    >>> linsolve(aug, x, y, z)
    {(3/10, 2/5, 0)}

    * Solve for symbolic coefficients

    >>> a, b, c, d, e, f = symbols('a, b, c, d, e, f')
    >>> eqns = [a*x + b*y - c, d*x + e*y - f]
    >>> linsolve(eqns, x, y)
    {((-b*f + c*e)/(a*e - b*d), (a*f - c*d)/(a*e - b*d))}

    * A degenerate system returns solution as set of given
      symbols.

    >>> system = Matrix(([0,0,0], [0,0,0], [0,0,0]))
    >>> linsolve(system, x, y)
    {(x, y)}

    * For an empty system linsolve returns empty set

    >>> linsolve([ ], x)
    EmptySet()

    """

    if not system:
        return S.EmptySet

    if not symbols:
        raise ValueError('Symbols must be given, for which solution of the '
                         'system is to be found.')

    if hasattr(symbols[0], '__iter__'):
        symbols = symbols[0]

    try:
        sym = symbols[0].is_Symbol
    except AttributeError:
        sym = False

    if not sym:
        raise ValueError('Symbols or iterable of symbols must be given as '
                         'second argument, not type %s: %s' % (type(symbols[0]), symbols[0]))

    # 1). Augmented Matrix input Form
    if isinstance(system, Matrix):
        A, b = system[:, :-1], system[:, -1:]

    elif hasattr(system, '__iter__'):

        # 2). A & b as input Form
        if len(system) == 2 and system[0].is_Matrix:
            A, b = system[0], system[1]

        # 3). List of equations Form
        if not system[0].is_Matrix:
            A, b = linear_eq_to_matrix(system, symbols)

    else:
        raise ValueError("Invalid arguments")

    # Solve using Gauss-Jordan elimination
    try:
        sol, params, free_syms = A.gauss_jordan_solve(b, freevar=True)
    except ValueError:
        # No solution
        return EmptySet()

    # Replace free parameters with free symbols
    solution = []
    if params:
        for s in sol:
            for k, v in enumerate(params):
                s = s.xreplace({v: symbols[free_syms[k]]})
            solution.append(simplify(s))
    else:
        for s in sol:
            solution.append(simplify(s))

    # Return solutions
    solution = FiniteSet(tuple(solution))
    return solution




##############################################################################
# ------------------------------nonlinsolve ---------------------------------#
##############################################################################

def _return_conditionset(eqs, symbols):
        # return conditionset
        condition_set = ConditionSet(
            FiniteSet(*symbols),
            FiniteSet(*eqs),
            S.Complexes)
        return condition_set


def substitution(system, symbols, result=[{}], known_symbols=[],
                 exclude=[], all_symbols=None):
    r"""
     Solves the `system` using substitution method. It is used in
     `nonlinsolve`. This will be called from `nonlinsolve` when any
     equation(s) is non polynomial equation.

    Parameters
    ==========

    system : list of equations
        The target system of equations
    symbols : list of symbols to be solved.
        The variable(s) for which the system is solved
    known_symbols : list of solved symbols
        Values are known for these variable(s)
    result : An empty list or list of dict
        If No symbol values is known then empty list otherwise
        symbol as keys and corresponding value in dict.
    exclude : Set of expression.
        Mostly denominator expression(s) of the equations of the system.
        Final solution should not satisfy these expressions.
    all_symbols : known_symbols + symbols(unsolved).

    Returns
    =======

    A FiniteSet of ordered tuple of values of `all_symbols` for which the
    `system` has solution. Order of values in the tuple is same as symbols
    present in the parameter `all_symbols`. If parameter `all_symbols` is None
    then same as symbols present in the parameter `symbols`.

    Please note that general FiniteSet is unordered, the solution returned
    here is not simply a FiniteSet of solutions, rather it is a FiniteSet of
    ordered tuple, i.e. the first & only argument to FiniteSet is a tuple of
    solutions, which is ordered, & hence the returned solution is ordered.

    Also note that solution could also have been returned as an ordered tuple,
    FiniteSet is just a wrapper `{}` around the tuple. It has no other
    significance except for the fact it is just used to maintain a consistent
    output format throughout the solveset.

    Raises
    ======

    ValueError
        The input is not valid.
        The symbols are not given.
    AttributeError
        The input symbols are not `Symbol` type.

    Examples
    ========

    >>> from sympy.core.symbol import symbols
    >>> x, y = symbols('x, y', real=True)
    >>> from sympy.solvers.solveset import substitution
    >>> substitution([x + y], [x], [{y: 1}], [y], set([]), [x, y])
    {(-1, 1)}

    * when you want soln should not satisfy eq `x + 1 = 0`

    >>> substitution([x + y], [x], [{y: 1}], [y], set([x + 1]), [y, x])
    EmptySet()
    >>> substitution([x + y], [x], [{y: 1}], [y], set([x - 1]), [y, x])
    {(1, -1)}
    >>> substitution([x + y - 1, y - x**2 + 5], [x, y])
    {(-3, 4), (2, -1)}

    * Returns both real and complex solution

    >>> x, y, z = symbols('x, y, z')
    >>> from sympy import exp, sin
    >>> substitution([exp(x) - sin(y), y**2 - 4], [x, y])
    {(log(sin(2)), 2), (ImageSet(Lambda(_n, I*(2*_n*pi + pi) +
        log(sin(2))), S.Integers), -2), (ImageSet(Lambda(_n, 2*_n*I*pi +
        Mod(log(sin(2)), 2*I*pi)), S.Integers), 2)}

    >>> eqs = [z**2 + exp(2*x) - sin(y), -3 + exp(-y)]
    >>> substitution(eqs, [y, z])
    {(-log(3), -sqrt(-exp(2*x) - sin(log(3)))),
    (-log(3), sqrt(-exp(2*x) - sin(log(3)))),
    (ImageSet(Lambda(_n, 2*_n*I*pi + Mod(-log(3), 2*I*pi)), S.Integers),
    ImageSet(Lambda(_n, -sqrt(-exp(2*x) + sin(2*_n*I*pi +
    Mod(-log(3), 2*I*pi)))), S.Integers)),
    (ImageSet(Lambda(_n, 2*_n*I*pi + Mod(-log(3), 2*I*pi)), S.Integers),
    ImageSet(Lambda(_n, sqrt(-exp(2*x) + sin(2*_n*I*pi +
        Mod(-log(3), 2*I*pi)))), S.Integers))}

    """

    from sympy import Complement
    from sympy.core.compatibility import is_sequence

    if not system:
        return S.EmptySet

    if not symbols:
        msg = ('Symbols must be given, for which solution of the '
               'system is to be found.')
        raise ValueError(filldedent(msg))

    if not is_sequence(symbols):
        msg = ('symbols should be given as a sequence, e.g. a list.'
               'Not type %s: %s')
        raise TypeError(filldedent(msg % (type(symbols), symbols)))

    try:
        sym = symbols[0].is_Symbol
    except AttributeError:
        sym = False

    if not sym:
        msg = ('Iterable of symbols must be given as '
               'second argument, not type %s: %s')
        raise ValueError(filldedent(msg % (type(symbols[0]), symbols[0])))

    # By default `all_symbols` will be same as `symbols`
    if all_symbols is None:
        all_symbols = symbols

    old_result = result
    # storing complements and intersection for particular symbol
    complements = {}
    intersections = {}

    # when total_solveset_call is equals to total_conditionset
    # means solvest fail to solve all the eq.
    total_conditionset = -1
    total_solveset_call = -1

    def _unsolved_syms(eq, sort=False):
        """Returns the unsolved symbol present
        in the equation `eq`.
        """
        free = eq.free_symbols
        unsolved = (free - set(known_symbols)) & set(all_symbols)
        if sort:
            unsolved = list(unsolved)
            unsolved.sort(key=default_sort_key)
        return unsolved
    # end of _unsolved_syms()

    # sort such that equation with the fewest potential symbols is first.
    # means eq with less number of variable first in the list.
    eqs_in_better_order = list(
        ordered(system, lambda _: len(_unsolved_syms(_))))

    def add_intersection_complement(result, sym_set, **flags):
        # If solveset have returned some intersection/complement
        # for any symbol. It will be added in final solution.
        final_result = []
        for res in result:
            res_copy = res
            for key_res, value_res in res.items():
                # Intersection/complement is in Interval or Set.
                intersection_true = flags.get('Intersection', True)
                complements_true = flags.get('Complement', True)
                for key_sym, value_sym in sym_set.items():
                    if key_sym == key_res:
                        if intersection_true:
                            # testcase is not added for this line(intersection)
                            new_value = \
                                Intersection(FiniteSet(value_res), value_sym)
                            if new_value is not S.EmptySet:
                                res_copy[key_res] = new_value
                        if complements_true:
                            new_value = \
                                Complement(FiniteSet(value_res), value_sym)
                            if new_value is not S.EmptySet:
                                res_copy[key_res] = new_value
            final_result.append(res_copy)
        return final_result
    # end of def add_intersection_complement()

    def _extract_main_soln(sol, soln_imageset):
            """separate the Complements, Intersections, ImageSet lambda expr
            and it's base_set.
            """
            # if there is union, then need to check
            # Complement, Intersection, Imageset.
            # Order should not be changed.
            if isinstance(sol, Complement):
                # extract solution and complement
                complements[sym] = sol.args[1]
                sol = sol.args[0]
                # complement will be added at the end
                # using `add_intersection_complement` method
            if isinstance(sol, Intersection):
                # Interval/Set will be at 0th index always
                if sol.args[0] != Interval(-oo, oo):
                    # sometimes solveset returns soln
                    # with intersection `S.Reals`, to confirm that
                    # soln is in `domain=S.Reals` or not. We don't consider
                    # that intersecton.
                    intersections[sym] = sol.args[0]
                sol = sol.args[1]
            # after intersection and complement Imageset should
            # be checked.
            if isinstance(sol, ImageSet):
                soln_imagest = sol
                expr2 = sol.lamda.expr
                sol = FiniteSet(expr2)
                soln_imageset[expr2] = soln_imagest

            # if there is union of Imageset or other in soln.
            # no testcase is written for this if block
            if isinstance(sol, Union):
                sol_args = sol.args
                sol = S.EmptySet
                # We need in sequence so append finteset elements
                # and then imageset or other.
                for sol_arg2 in sol_args:
                    if isinstance(sol_arg2, FiniteSet):
                        sol += sol_arg2
                    else:
                        # ImageSet, Intersection, complement then
                        # append them directly
                        sol += FiniteSet(sol_arg2)

            if not isinstance(sol, FiniteSet):
                sol = FiniteSet(sol)
            return sol, soln_imageset
    # end of def _extract_main_soln()

    # helper function for _append_new_soln
    def _check_exclude(rnew, imgset_yes):
        rnew_ = rnew
        if imgset_yes:
            # replace all dummy variables (Imageset lambda variables)
            # with zero before `checksol`. Considering fundamental soln
            # for `checksol`.
            rnew_copy = rnew.copy()
            dummy_n = imgset_yes[0]
            for key_res, value_res in rnew_copy.items():
                rnew_copy[key_res] = value_res.subs(dummy_n, 0)
            rnew_ = rnew_copy
        # satisfy_exclude == true if it satisfies the expr of `exclude` list.
        try:
            # something like : `Mod(-log(3), 2*I*pi)` can't be
            # simplified right now, so `checksol` returns `TypeError`.
            # when this issue is fixed this try block should be
            # removed. Mod(-log(3), 2*I*pi) == -log(3)
            satisfy_exclude = any(
                checksol(d, rnew_) for d in exclude)
        except TypeError:
            satisfy_exclude = None
        return satisfy_exclude
    # end of def _check_exclude()

    # helper function for _append_new_soln
    def _restore_imgset(rnew, original_imageset, newresult):
        restore_sym = set(rnew.keys()) & \
            set(original_imageset.keys())
        for key_sym in restore_sym:
            img = original_imageset[key_sym]
            rnew[key_sym] = img
        if rnew not in newresult:
            newresult.append(rnew)
    # end of def _restore_imgset()

    def _append_eq(eq, result, res, delete_soln, n=None):
        u = Dummy('u')
        if n:
            eq = eq.subs(n, 0)
        satisfy = checksol(u, u, eq, minimal=True)
        if satisfy is False:
            delete_soln = True
            res = {}
        else:
            result.append(res)
        return result, res, delete_soln

    def _append_new_soln(rnew, sym, sol, imgset_yes, soln_imageset,
                         original_imageset, newresult, eq=None):
        """If `rnew` (A dict <symbol: soln>) contains valid soln
        append it to `newresult` list.
        `imgset_yes` is (base, dummy_var) if there was imageset in previously
         calculated result(otherwise empty tuple). `original_imageset` is dict
         of imageset expr and imageset from this result.
        `soln_imageset` dict of imageset expr and imageset of new soln.
        """
        satisfy_exclude = _check_exclude(rnew, imgset_yes)
        delete_soln = False
        # soln should not satisfy expr present in `exclude` list.
        if not satisfy_exclude:
            local_n = None
            # if it is imageset
            if imgset_yes:
                local_n = imgset_yes[0]
                base = imgset_yes[1]
                if sym and sol:
                    # when `sym` and `sol` is `None` means no new
                    # soln. In that case we will append rnew directly after
                    # substituting original imagesets in rnew values if present
                    # (second last line of this function using _restore_imgset)
                    dummy_list = list(sol.atoms(Dummy))
                    # use one dummy `n` which is in
                    # previous imageset
                    local_n_list = [
                        local_n for i in range(
                            0, len(dummy_list))]

                    dummy_zip = zip(dummy_list, local_n_list)
                    lam = Lambda(local_n, sol.subs(dummy_zip))
                    rnew[sym] = ImageSet(lam, base)
                if eq is not None:
                    newresult, rnew, delete_soln = _append_eq(
                        eq, newresult, rnew, delete_soln, local_n)
            elif eq is not None:
                newresult, rnew, delete_soln = _append_eq(
                    eq, newresult, rnew, delete_soln)
            elif soln_imageset:
                rnew[sym] = soln_imageset[sol]
                # restore original imageset
                _restore_imgset(rnew, original_imageset, newresult)
            else:
                newresult.append(rnew)
        elif satisfy_exclude:
            delete_soln = True
            rnew = {}
        _restore_imgset(rnew, original_imageset, newresult)
        return newresult, delete_soln
    # end of def _append_new_soln()

    def _new_order_result(result, eq):
        # separate first, second priority. `res` that makes `eq` value equals
        # to zero, should be used first then other result(second priority).
        # If it is not done then we may miss some soln.
        first_priority = []
        second_priority = []
        for res in result:
            if not any(isinstance(val, ImageSet) for val in res.values()):
                if eq.subs(res) == 0:
                    first_priority.append(res)
                else:
                    second_priority.append(res)
        if first_priority or second_priority:
            return first_priority + second_priority
        return result

    def _solve_using_known_values(result, solver):
        """Solves the system using already known solution
        (result contains the dict <symbol: value>).
        solver is `solveset_complex` or `solveset_real`.
        """
        # stores imageset <expr: imageset(Lambda(n, expr), base)>.
        soln_imageset = {}
        total_solvest_call = 0
        total_conditionst = 0

        # sort such that equation with the fewest potential symbols is first.
        # means eq with less variable first
        for index, eq in enumerate(eqs_in_better_order):
            newresult = []
            original_imageset = {}
            # if imageset expr is used to solve other symbol
            imgset_yes = False
            result = _new_order_result(result, eq)
            for res in result:
                got_symbol = set()  # symbols solved in one iteration
                if soln_imageset:
                    # find the imageset and use its expr.
                    for key_res, value_res in res.items():
                        if isinstance(value_res, ImageSet):
                            res[key_res] = value_res.lamda.expr
                            original_imageset[key_res] = value_res
                            dummy_n = value_res.lamda.expr.atoms(Dummy).pop()
                            base = value_res.base_set
                            imgset_yes = (dummy_n, base)
                # update eq with everything that is known so far
                eq2 = eq.subs(res)
                unsolved_syms = _unsolved_syms(eq2, sort=True)
                if not unsolved_syms:
                    if res:
                        newresult, delete_res = _append_new_soln(
                            res, None, None, imgset_yes, soln_imageset,
                            original_imageset, newresult, eq2)
                        if delete_res:
                            # `delete_res` is true, means substituting `res` in
                            # eq2 doesn't return `zero` or deleting the `res`
                            # (a soln) since it staisfies expr of `exclude`
                            # list.
                            result.remove(res)
                    continue  # skip as it's independent of desired symbols
                depen = eq2.as_independent(unsolved_syms)[0]
                if depen.has(Abs) and solver == solveset_complex:
                    # Absolute values cannot be inverted in the
                    # complex domain
                    continue
                soln_imageset = {}
                for sym in unsolved_syms:
                    not_solvable = False
                    try:
                        soln = solver(eq2, sym)
                        total_solvest_call += 1
                        soln_new = S.EmptySet
                        if isinstance(soln, Complement):
                            # separate solution and complement
                            complements[sym] = soln.args[1]
                            soln = soln.args[0]
                            # complement will be added at the end
                        if isinstance(soln, Intersection):
                            # Interval will be at 0th index always
                            if soln.args[0] != Interval(-oo, oo):
                                # sometimes solveset returns soln
                                # with intersection S.Reals, to confirm that
                                # soln is in domain=S.Reals
                                intersections[sym] = soln.args[0]
                            soln_new += soln.args[1]
                        soln = soln_new if soln_new else soln
                        if index > 0 and solver == solveset_real:
                            # one symbol's real soln , another symbol may have
                            # corresponding complex soln.
                            if not isinstance(soln, (ImageSet, ConditionSet)):
                                soln += solveset_complex(eq2, sym)
                    except NotImplementedError:
                        # If sovleset is not able to solve equation `eq2`. Next
                        # time we may get soln using next equation `eq2`
                        continue
                    if isinstance(soln, ConditionSet):
                            soln = S.EmptySet
                            # don't do `continue` we may get soln
                            # in terms of other symbol(s)
                            not_solvable = True
                            total_conditionst += 1

                    if soln is not S.EmptySet:
                        soln, soln_imageset = _extract_main_soln(
                            soln, soln_imageset)

                    for sol in soln:
                        # sol is not a `Union` since we checked it
                        # before this loop
                        sol, soln_imageset = _extract_main_soln(
                            sol, soln_imageset)
                        sol = set(sol).pop()
                        free = sol.free_symbols
                        if got_symbol and any([
                            ss in free for ss in got_symbol
                        ]):
                            # sol depends on previously solved symbols
                            # then continue
                            continue
                        rnew = res.copy()
                        # put each solution in res and append the new  result
                        # in the new result list (solution for symbol `s`)
                        # along with old results.
                        for k, v in res.items():
                            if isinstance(v, Expr):
                                # if any unsolved symbol is present
                                # Then subs known value
                                rnew[k] = v.subs(sym, sol)
                        # and add this new solution
                        if soln_imageset:
                            # replace all lambda variables with 0.
                            imgst = soln_imageset[sol]
                            rnew[sym] = imgst.lamda(
                                *[0 for i in range(0, len(
                                    imgst.lamda.variables))])
                        else:
                            rnew[sym] = sol
                        newresult, delete_res = _append_new_soln(
                            rnew, sym, sol, imgset_yes, soln_imageset,
                            original_imageset, newresult)
                        if delete_res:
                            # deleting the `res` (a soln) since it staisfies
                            # eq of `exclude` list
                            result.remove(res)
                    # solution got for sym
                    if not not_solvable:
                        got_symbol.add(sym)
            # next time use this new soln
            if newresult:
                result = newresult
        return result, total_solvest_call, total_conditionst
    # end def _solve_using_know_values()

    new_result_real, solve_call1, cnd_call1 = _solve_using_known_values(
        old_result, solveset_real)
    new_result_complex, solve_call2, cnd_call2 = _solve_using_known_values(
        old_result, solveset_complex)

    # when `total_solveset_call` is equals to `total_conditionset`
    # means solvest fails to solve all the eq.
    # return conditionset in this case
    total_conditionset += (cnd_call1 + cnd_call2)
    total_solveset_call += (solve_call1 + solve_call2)

    if total_conditionset == total_solveset_call and total_solveset_call != -1:
        return _return_conditionset(eqs_in_better_order, all_symbols)

    # overall result
    result = new_result_real + new_result_complex

    result_all_variables = []
    result_infinite = []
    for res in result:
        if not res:
            # means {None : None}
            continue
        # If length < len(all_symbols) means infinite soln.
        # Some or all the soln is dependent on 1 symbol.
        # eg. {x: y+2} then final soln {x: y+2, y: y}
        if len(res) < len(all_symbols):
            solved_symbols = res.keys()
            unsolved = list(filter(
                lambda x: x not in solved_symbols, all_symbols))
            for unsolved_sym in unsolved:
                res[unsolved_sym] = unsolved_sym
            result_infinite.append(res)
        if res not in result_all_variables:
            result_all_variables.append(res)

    if result_infinite:
        # we have general soln
        # eg : [{x: -1, y : 1}, {x : -y , y: y}] then
        # return [{x : -y, y : y}]
        result_all_variables = result_infinite
    if intersections and complements:
        # no testcase is added for this block
        result_all_variables = add_intersection_complement(
            result_all_variables, intersections,
            Intersection=True, Complement=True)
    elif intersections:
        result_all_variables = add_intersection_complement(
            result_all_variables, intersections, Intersection=True)
    elif complements:
        result_all_variables = add_intersection_complement(
            result_all_variables, complements, Complement=True)

    # convert to ordered tuple
    result = S.EmptySet
    for r in result_all_variables:
        temp = [r[symb] for symb in all_symbols]
        result += FiniteSet(tuple(temp))
    return result
# end of def substitution()


def _solveset_work(system, symbols):
        soln = solveset(system[0], symbols[0])
        if isinstance(soln, FiniteSet):
            _soln = FiniteSet(*[tuple((s,)) for s in soln])
            return _soln
        else:
            return FiniteSet(tuple(FiniteSet(soln)))


def _handle_positive_dimensional(polys, symbols, denominators):
    from sympy.polys.polytools import groebner
    # substitution method where new system is groebner basis of the system
    _symbols = list(symbols)
    _symbols.sort(key=default_sort_key)
    basis = groebner(polys, _symbols, polys=True)
    new_system = []
    for poly_eq in basis:
        new_system.append(poly_eq.as_expr())
    result = [{}]
    result = substitution(
        new_system, symbols, result, [],
        denominators)
    return result
# end of def _handle_positive_dimensional()


def _handle_zero_dimensional(polys, symbols, system):
    # solve 0 dimensional poly system using `solve_poly_system`
    result = solve_poly_system(polys, *symbols)
    # May be some extra soln is added because
    # we used `unrad` in `_separate_poly_nonpoly`, so
    # need to check and remove if it is not a soln.
    result_update = S.EmptySet
    for res in result:
        dict_sym_value = dict(list(zip(symbols, res)))
        if all(checksol(eq, dict_sym_value) for eq in system):
            result_update += FiniteSet(res)
    return result_update
# end of def _handle_zero_dimensional()


def _separate_poly_nonpoly(system, symbols):
    polys = []
    polys_expr = []
    nonpolys = []
    denominators = set()
    poly = None
    for eq in system:
        # Store denom expression if it contains symbol
        denominators.update(_simple_dens(eq, symbols))
        # try to remove sqrt and rational power
        without_radicals = unrad(simplify(eq))
        if without_radicals:
            eq_unrad, cov = without_radicals
            if not cov:
                eq = eq_unrad
        if isinstance(eq, Expr):
            eq = eq.as_numer_denom()[0]
            poly = eq.as_poly(*symbols, extension=True)
        elif simplify(eq).is_number:
            continue
        if poly is not None:
            polys.append(poly)
            polys_expr.append(poly.as_expr())
        else:
            nonpolys.append(eq)
    return polys, polys_expr, nonpolys, denominators
# end of def _separate_poly_nonpoly()


def nonlinsolve(system, *symbols):
    r"""
    Solve system of N non linear equations with M variables, which means both
    under and overdetermined systems are supported. Positive dimensional
    system is also supported (A system with infinitely many solutions is said
    to be positive-dimensional). In Positive dimensional system solution will
    be dependent on at least one symbol. Returns both real solution
    and complex solution(If system have). The possible number of solutions
    is zero, one or infinite.

    Parameters
    ==========

    system : list of equations
        The target system of equations
    symbols : list of Symbols
        symbols should be given as a sequence eg. list

    Returns
    =======

    A FiniteSet of ordered tuple of values of `symbols` for which the `system`
    has solution. Order of values in the tuple is same as symbols present in
    the parameter `symbols`.

    Please note that general FiniteSet is unordered, the solution returned
    here is not simply a FiniteSet of solutions, rather it is a FiniteSet of
    ordered tuple, i.e. the first & only argument to FiniteSet is a tuple of
    solutions, which is ordered, & hence the returned solution is ordered.

    Also note that solution could also have been returned as an ordered tuple,
    FiniteSet is just a wrapper `{}` around the tuple. It has no other
    significance except for the fact it is just used to maintain a consistent
    output format throughout the solveset.

    For the given set of Equations, the respective input types
    are given below:

    .. math:: x*y - 1 = 0
    .. math:: 4*x**2 + y**2 - 5 = 0

    `system  = [x*y - 1, 4*x**2 + y**2 - 5]`
    `symbols = [x, y]`

    Raises
    ======

    ValueError
        The input is not valid.
        The symbols are not given.
    AttributeError
        The input symbols are not `Symbol` type.

    Examples
    ========

    >>> from sympy.core.symbol import symbols
    >>> from sympy.solvers.solveset import nonlinsolve
    >>> x, y, z = symbols('x, y, z', real=True)
    >>> nonlinsolve([x*y - 1, 4*x**2 + y**2 - 5], [x, y])
    {(-1, -1), (-1/2, -2), (1/2, 2), (1, 1)}

    1. Positive dimensional system and complements:

    >>> from sympy import pprint
    >>> from sympy.polys.polytools import is_zero_dimensional
    >>> a, b, c, d = symbols('a, b, c, d', real=True)
    >>> eq1 =  a + b + c + d
    >>> eq2 = a*b + b*c + c*d + d*a
    >>> eq3 = a*b*c + b*c*d + c*d*a + d*a*b
    >>> eq4 = a*b*c*d - 1
    >>> system = [eq1, eq2, eq3, eq4]
    >>> is_zero_dimensional(system)
    False
    >>> pprint(nonlinsolve(system, [a, b, c, d]), use_unicode=False)
      -1       1               1      -1
    {(---, -d, -, {d} \ {0}), (-, -d, ---, {d} \ {0})}
       d       d               d       d
    >>> nonlinsolve([(x+y)**2 - 4, x + y - 2], [x, y])
    {(-y + 2, y)}

    2. If some of the equations are non polynomial equation then `nonlinsolve`
    will call `substitution` function and returns real and complex solutions,
    if present.

    >>> from sympy import exp, sin
    >>> nonlinsolve([exp(x) - sin(y), y**2 - 4], [x, y])
    {(log(sin(2)), 2), (ImageSet(Lambda(_n, I*(2*_n*pi + pi) +
        log(sin(2))), S.Integers), -2), (ImageSet(Lambda(_n, 2*_n*I*pi +
        Mod(log(sin(2)), 2*I*pi)), S.Integers), 2)}

    3. If system is Non linear polynomial zero dimensional then it returns
    both solution (real and complex solutions, if present using
    `solve_poly_system`):

    >>> from sympy import sqrt
    >>> nonlinsolve([x**2 - 2*y**2 -2, x*y - 2], [x, y])
    {(-2, -1), (2, 1), (-sqrt(2)*I, sqrt(2)*I), (sqrt(2)*I, -sqrt(2)*I)}

    4. `nonlinsolve` can solve some linear(zero or positive dimensional)
    system (because it is using `groebner` function to get the
    groebner basis and then `substitution` function basis as the new `system`).
    But it is not recommended to solve linear system using `nonlinsolve`,
    because `linsolve` is better for all kind of linear system.

    >>> nonlinsolve([x + 2*y -z - 3, x - y - 4*z + 9 , y + z - 4], [x, y, z])
    {(3*z - 5, -z + 4, z)}

    5. System having polynomial equations and only real solution is present
    (will be solved using `solve_poly_system`):

    >>> e1 = sqrt(x**2 + y**2) - 10
    >>> e2 = sqrt(y**2 + (-x + 10)**2) - 3
    >>> nonlinsolve((e1, e2), (x, y))
    {(191/20, -3*sqrt(391)/20), (191/20, 3*sqrt(391)/20)}
    >>> nonlinsolve([x**2 + 2/y - 2, x + y - 3], [x, y])
    {(1, 2), (1 + sqrt(5), -sqrt(5) + 2), (-sqrt(5) + 1, 2 + sqrt(5))}
    >>> nonlinsolve([x**2 + 2/y - 2, x + y - 3], [y, x])
    {(2, 1), (2 + sqrt(5), -sqrt(5) + 1), (-sqrt(5) + 2, 1 + sqrt(5))}

    6. It is better to use symbols instead of Trigonometric Function or
    Function (e.g. replace `sin(x)` with symbol, replace `f(x)` with symbol
    and so on. Get soln from `nonlinsolve` and then using `solveset` get
    the value of `x`)

    How nonlinsolve is better than old solver `_solve_system` :
    ===========================================================

    1. A positive dimensional system solver : nonlinsolve can return
    solution for positive dimensional system. It finds the
    Groebner Basis of the positive dimensional system(calling it as
    basis) then we can start solving equation(having least number of
    variable first in the basis) using solveset and substituting that
    solved solutions into other equation(of basis) to get solution in
    terms of minimum variables. Here the important thing is how we
    are substituting the known values and in which equations.

    2. Real and Complex both solutions : nonlinsolve returns both real
    and complex solution. If all the equations in the system are polynomial
    then using `solve_poly_system` both real and complex solution is returned.
    If all the equations in the system are not polynomial equation then goes to
    `substitution` method with this polynomial and non polynomial equation(s),
    to solve for unsolved variables. Here to solve for particular variable
    solveset_real and solveset_complex is used. For both real and complex
    solution function `_solve_using_know_values` is used inside `substitution`
    function.(`substitution` function will be called when there is any non
    polynomial equation(s) is present). When solution is valid then add its
    general solution in the final result.

    3. Complement and Intersection will be added if any : nonlinsolve maintains
    dict for complements and Intersections. If solveset find complements or/and
    Intersection with any Interval or set during the execution of
    `substitution` function ,then complement or/and Intersection for that
    variable is added before returning final solution.

    """
    from sympy.polys.polytools import is_zero_dimensional

    if not system:
        return S.EmptySet

    if not symbols:
        msg = ('Symbols must be given, for which solution of the '
               'system is to be found.')
        raise ValueError(filldedent(msg))

    if hasattr(symbols[0], '__iter__'):
        symbols = symbols[0]

    try:
        sym = symbols[0].is_Symbol
    except AttributeError:
        sym = False
    except IndexError:
        msg = ('Symbols must be given, for which solution of the '
               'system is to be found.')
        raise IndexError(filldedent(msg))

    if not sym:
        msg = ('Symbols or iterable of symbols must be given as '
               'second argument, not type %s: %s')
        raise ValueError(filldedent(msg % (type(symbols[0]), symbols[0])))

    if len(system) == 1 and len(symbols) == 1:
        return _solveset_work(system, symbols)

    # main code of def nonlinsolve() starts from here
    polys, polys_expr, nonpolys, denominators = _separate_poly_nonpoly(
        system, symbols)

    if len(symbols) == len(polys):
        # If all the equations in the system is poly
        if is_zero_dimensional(polys, symbols):
            # finite number of soln (Zero dimensional system)
            try:
                return _handle_zero_dimensional(polys, symbols, system)
            except NotImplementedError:
                # Right now it doesn't fail for any polynomial system of
                # equation. If `solve_poly_system` fails then `substitution`
                # method will handle it.
                result = substitution(
                    polys_expr, symbols, exclude=denominators)
                return result

        # positive dimensional system
        return _handle_positive_dimensional(polys, symbols, denominators)

    else:
        # If alll the equations are not polynomial.
        # Use `substitution` method for the system
        result = substitution(
            polys_expr + nonpolys, symbols, exclude=denominators)
        return result<|MERGE_RESOLUTION|>--- conflicted
+++ resolved
@@ -681,11 +681,7 @@
                2
     >>> f3 = sin(x + 2)
     >>> pprint(sd(f3, x, S.Reals), use_unicode=False)
-<<<<<<< HEAD
-    {2*n*pi - 2 | n in S.Integers} U {pi*(2*n + 1) - 2 | n in S.Integers}
-=======
-    {n*pi - 2 | n in Integers()}
->>>>>>> 2f0cbfe4
+    {n*pi - 2 | n in S.Integers}
 
     """
     from sympy.solvers.decompogen import decompogen
@@ -944,19 +940,11 @@
     but there may be some slight difference:
 
     >>> pprint(solveset(sin(x)/x,x), use_unicode=False)
-<<<<<<< HEAD
-    ({2*n*pi | n in S.Integers} \ {0}) U ({2*n*pi + pi | n in S.Integers} \ {0})
+    {n*pi | n in S.Integers} \ {0}
 
     >>> p = Symbol('p', positive=True)
     >>> pprint(solveset(sin(p)/p, p), use_unicode=False)
-    {2*n*pi | n in S.Integers} U {2*n*pi + pi | n in S.Integers}
-=======
-    {n*pi | n in Integers()} \ {0}
-
-    >>> p = Symbol('p', positive=True)
-    >>> pprint(solveset(sin(p)/p, p), use_unicode=False)
-    {n*pi | n in Integers()}
->>>>>>> 2f0cbfe4
+    {n*pi | n in S.Integers}
 
     * Inequalities can be solved over the real domain only. Use of a complex
       domain leads to a NotImplementedError.
