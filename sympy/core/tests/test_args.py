--- conflicted
+++ resolved
@@ -3942,14 +3942,12 @@
     C = CoordSysCartesian('C')
     assert _test_args(Del(C))
 
-
-<<<<<<< HEAD
 def test_sympy__vector__lamecoeff__CoeffProvider():
     from sympy.vector.lamecoeff import CoeffProvider
     from sympy.vector.coordsysrect import CoordSysCartesian
     C = CoordSysCartesian('C')
     assert _test_args(CoeffProvider(C, 'cartesian'))
-=======
+
 def test_sympy__vector__operators__Curl():
     from sympy.vector.operators import Curl
     from sympy.vector.coordsysrect import CoordSysCartesian
@@ -3969,7 +3967,7 @@
     from sympy.vector.coordsysrect import CoordSysCartesian
     C = CoordSysCartesian('C')
     assert _test_args(Gradient(C.x))
->>>>>>> a43c9145
+
 
 
 def test_sympy__vector__orienters__Orienter():
