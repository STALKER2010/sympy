from sympy.core import Basic, S, Function, diff, Tuple, Expr
from sympy.core.relational import Equality, Relational
from sympy.core.symbol import Dummy
from sympy.functions.elementary.miscellaneous import Max, Min
<<<<<<< HEAD
from sympy.logic.boolalg import And, Boolean, distribute_and_over_or, Or
=======
from sympy.logic.boolalg import And, Boolean, Or, Not
>>>>>>> 31a4f3de
from sympy.core.compatibility import default_sort_key


class ExprCondPair(Tuple):
    """Represents an expression, condition pair."""

    true_sentinel = Dummy('True')

    def __new__(cls, expr, cond):
        if cond is True:
            cond = ExprCondPair.true_sentinel
        return Tuple.__new__(cls, expr, cond)

    @property
    def expr(self):
        """
        Returns the expression of this pair.
        """
        return self.args[0]

    @property
    def cond(self):
        """
        Returns the condition of this pair.
        """
        if self.args[1] == ExprCondPair.true_sentinel:
            return True
        return self.args[1]

    @property
    def free_symbols(self):
        """
        Return the free symbols of this pair.
        """
        # Overload Basic.free_symbols because self.args[1] may contain non-Basic
        result = self.expr.free_symbols
        if hasattr(self.cond, 'free_symbols'):
            result |= self.cond.free_symbols
        return result

    @property
    def is_commutative(self):
        return self.expr.is_commutative

    def __iter__(self):
        yield self.expr
        yield self.cond


class Piecewise(Function):
    """
    Represents a piecewise function.

    Usage:

      Piecewise( (expr,cond), (expr,cond), ... )
        - Each argument is a 2-tuple defining a expression and condition
        - The conds are evaluated in turn returning the first that is True.
          If any of the evaluated conds are not determined explicitly False,
          e.g. x < 1, the function is returned in symbolic form.
        - If the function is evaluated at a place where all conditions are False,
          a ValueError exception will be raised.
        - Pairs where the cond is explicitly False, will be removed.

    Examples
    ========

      >>> from sympy import Piecewise, log
      >>> from sympy.abc import x
      >>> f = x**2
      >>> g = log(x)
      >>> p = Piecewise( (0, x<-1), (f, x<=1), (g, True))
      >>> p.subs(x,1)
      1
      >>> p.subs(x,5)
      log(5)

    See Also
    ========

    piecewise_fold
    """

    nargs = None
    is_Piecewise = True

    def __new__(cls, *args, **options):
        # (Try to) sympify args first
        newargs = []
        for ec in args:
            pair = ExprCondPair(*ec)
            cond = pair.cond
            if cond is False:
                continue
            if not isinstance(cond, (bool, Relational, Boolean)):
                raise TypeError(
                    "Cond %s is of type %s, but must be a Relational,"
                    " Boolean, or a built-in bool." % (cond, type(cond)))
            newargs.append(pair)
            if cond is True:
                break

        if options.pop('evaluate', True):
            r = cls.eval(*newargs)
        else:
            r = None

        if r is None:
            return Basic.__new__(cls, *newargs, **options)
        else:
            return r

    @classmethod
    def eval(cls, *args):
        # Check for situations where we can evaluate the Piecewise object.
        # 1) Hit an unevaluable cond (e.g. x<1) -> keep object
        # 2) Hit a true condition -> return that expr
        # 3) Remove false conditions, if no conditions left -> raise ValueError
        all_conds_evaled = True    # Do all conds eval to a bool?
        piecewise_again = False    # Should we pass args to Piecewise again?
        non_false_ecpairs = []
        or1 = Or(*[cond for (_, cond) in args if cond is not True])
        for expr, cond in args:
            # Check here if expr is a Piecewise and collapse if one of
            # the conds in expr matches cond. This allows the collapsing
            # of Piecewise((Piecewise(x,x<0),x<0)) to Piecewise((x,x<0)).
            # This is important when using piecewise_fold to simplify
            # multiple Piecewise instances having the same conds.
            # Eventually, this code should be able to collapse Piecewise's
            # having different intervals, but this will probably require
            # using the new assumptions.
            if isinstance(expr, Piecewise):
                or2 = Or(*[c for (_, c) in expr.args if c is not True])
                for e, c in expr.args:
                    # Don't collapse if cond is "True" as this leads to
                    # incorrect simplifications with nested Piecewises.
                    if c == cond and (or1 == or2 or cond is not True):
                        expr = e
                        piecewise_again = True
            cond_eval = cls.__eval_cond(cond)
            if cond_eval is None:
                all_conds_evaled = False
            elif cond_eval:
                if all_conds_evaled:
                    return expr
            if len(non_false_ecpairs) != 0:
                if non_false_ecpairs[-1].cond == cond:
                    continue
                elif non_false_ecpairs[-1].expr == expr:
                    newcond = Or(cond, non_false_ecpairs[-1].cond)
                    if isinstance(newcond, (And, Or)):
                        newcond = distribute_and_over_or(newcond)
                    non_false_ecpairs[-1] = ExprCondPair(expr, newcond)
                    continue
            non_false_ecpairs.append(ExprCondPair(expr, cond))
        if len(non_false_ecpairs) != len(args) or piecewise_again:
            return Piecewise(*non_false_ecpairs)

        return None

    def doit(self, **hints):
        """
        Evaluate this piecewise function.
        """
        newargs = []
        for e, c in self.args:
            if hints.get('deep', True):
                if isinstance(e, Basic):
                    e = e.doit(**hints)
                if isinstance(c, Basic):
                    c = c.doit(**hints)
            newargs.append((e, c))
        return Piecewise(*newargs)

    def _eval_as_leading_term(self, x):
        for e, c in self.args:
            if c is True or c.subs(x, 0) is True:
                return e.as_leading_term(x)

    def _eval_adjoint(self):
        return Piecewise(*[(e.adjoint(), c) for e, c in self.args])

    def _eval_conjugate(self):
        return Piecewise(*[(e.conjugate(), c) for e, c in self.args])

    def _eval_derivative(self, x):
        return Piecewise(*[(diff(e, x), c) for e, c in self.args])

    def _eval_evalf(self, prec):
        return Piecewise(*[(e.evalf(prec), c) for e, c in self.args])

    def _eval_integral(self, x):
        from sympy.integrals import integrate
        return Piecewise(*[(integrate(e, x), c) for e, c in self.args])

    def _eval_interval(self, sym, a, b):
        """Evaluates the function along the sym in a given interval ab"""
        # FIXME: Currently complex intervals are not supported.  A possible
        # replacement algorithm, discussed in issue 2128, can be found in the
        # following papers;
        #     http://portal.acm.org/citation.cfm?id=281649
        #     http://citeseerx.ist.psu.edu/viewdoc/download?doi=10.1.1.70.4127&rep=rep1&type=pdf

        if a is None or b is None:
            # In this case, it is just simple substitution
            return super(Piecewise, self)._eval_interval(sym, a, b)

        mul = 1
        if (a == b) is True:
            return S.Zero
        elif (a > b) is True:
            a, b, mul = b, a, -1
        elif (a <= b) is not True:
            newargs = []
            for e, c in self.args:
                intervals = self._sort_expr_cond(
                    sym, S.NegativeInfinity, S.Infinity, c)
                values = []
                for lower, upper in intervals:
                    if (a < lower) is True:
                        mid = lower
                        rep = b
                        val = e.subs(sym, b) - e.subs(sym, mid)
                        val += self._eval_interval(sym, a, mid)
                    elif (a > upper) is True:
                        mid = upper
                        rep = b
                        val = e.subs(sym, b) - e.subs(sym, mid)
                        val += self._eval_interval(sym, a, mid)
                    elif (a >= lower) is True and (a <= upper) is True:
                        rep = b
                        val = e.subs(sym, b) - e.subs(sym, a)
                    elif (b < lower) is True:
                        mid = lower
                        rep = a
                        val = e.subs(sym, mid) - e.subs(sym, a)
                        val += self._eval_interval(sym, mid, b)
                    elif (b > upper) is True:
                        mid = upper
                        rep = a
                        val = e.subs(sym, mid) - e.subs(sym, a)
                        val += self._eval_interval(sym, mid, b)
                    elif ((b >= lower) is True) and ((b <= upper) is True):
                        rep = a
                        val = e.subs(sym, b) - e.subs(sym, a)
                    else:
                        raise NotImplementedError(
                            """The evaluation of a Piecewise interval when both the lower
                            and the upper limit are symbolic is not yet implemented.""")
                    values.append(val)
                if len(set(values)) == 1:
                    try:
                        c = c.subs(sym, rep)
                    except AttributeError:
                        pass
                    e = values[0]
                    newargs.append((e, c))
                else:
                    for i in range(len(values)):
                        newargs.append((values[i], (c is True and i == len(values) - 1) or
                            And(rep >= intervals[i][0], rep <= intervals[i][1])))
            return Piecewise(*newargs)

        # Determine what intervals the expr,cond pairs affect.
        int_expr = self._sort_expr_cond(sym, a, b)

        # Finally run through the intervals and sum the evaluation.
        ret_fun = 0
        for int_a, int_b, expr in int_expr:
            if isinstance(expr, Piecewise):
                # If we still have a Piecewise by now, _sort_expr_cond would
                # already have determined that its conditions are independent
                # of the integration variable, thus we just use substitution.
                ret_fun += piecewise_fold(
                    expr.subs(sym, Min(b, int_b)) - expr.subs(sym, Max(a, int_a)))
            else:
                ret_fun += expr._eval_interval(sym, Max(a, int_a), Min(b, int_b))
        return mul * ret_fun

    def _sort_expr_cond(self, sym, a, b, targetcond=None):
        """Determine what intervals the expr, cond pairs affect.

        1) If cond is True, then log it as default
        1.1) Currently if cond can't be evaluated, throw NotImplementedError.
        2) For each inequality, if previous cond defines part of the interval
           update the new conds interval.
           -  eg x < 1, x < 3 -> [oo,1],[1,3] instead of [oo,1],[oo,3]
        3) Sort the intervals to make it easier to find correct exprs

        Under normal use, we return the expr,cond pairs in increasing order
        along the real axis corresponding to the symbol sym.  If targetcond
        is given, we return a list of (lowerbound, upperbound) pairs for
        this condition."""
        default = None
        int_expr = []
        expr_cond = []
        or_cond = False
        or_intervals = []
        independent_expr_cond = []
        for expr, cond in self.args:
            if isinstance(cond, Or):
                for cond2 in sorted(cond.args, key=default_sort_key):
                    expr_cond.append((expr, cond2))
            else:
                expr_cond.append((expr, cond))
            if cond is True:
                break
        for expr, cond in expr_cond:
            if cond is True:
                independent_expr_cond.append((expr, cond))
                default = Piecewise(*independent_expr_cond)
                break
            if sym not in cond.free_symbols:
                independent_expr_cond.append((expr, cond))
                continue
            elif isinstance(cond, Equality):
                continue
            elif isinstance(cond, And):
                lower = S.NegativeInfinity
                upper = S.Infinity
                for cond2 in cond.args:
                    if cond2.lts.has(sym):
                        upper = Min(cond2.gts, upper)
                    elif cond2.gts.has(sym):
                        lower = Max(cond2.lts, lower)
            else:
                lower, upper = cond.lts, cond.gts  # part 1: initialize with givens
                if cond.lts.has(sym):     # part 1a: expand the side ...
                    lower = S.NegativeInfinity   # e.g. x <= 0 ---> -oo <= 0
                elif cond.gts.has(sym):   # part 1a: ... that can be expanded
                    upper = S.Infinity           # e.g. x >= 0 --->  oo >= 0
                else:
                    raise NotImplementedError(
                        "Unable to handle interval evaluation of expression.")

            # part 1b: Reduce (-)infinity to what was passed in.
            lower, upper = Max(a, lower), Min(b, upper)

            for n in xrange(len(int_expr)):
                # Part 2: remove any interval overlap.  For any conflicts, the
                # iterval already there wins, and the incoming interval updates
                # its bounds accordingly.
                if self.__eval_cond(lower < int_expr[n][1]) and \
                        self.__eval_cond(lower >= int_expr[n][0]):
                    lower = int_expr[n][1]
                elif len(int_expr[n][1].free_symbols) and \
                        self.__eval_cond(lower >= int_expr[n][0]):
                    if self.__eval_cond(lower == int_expr[n][0]):
                        lower = int_expr[n][1]
                    else:
                        int_expr[n][1] = Min(lower, int_expr[n][1])
                elif len(int_expr[n][1].free_symbols) and \
                        lower < int_expr[n][0] is not True:
                    upper = Min(upper, int_expr[n][0])
                elif self.__eval_cond(upper > int_expr[n][0]) and \
                        self.__eval_cond(upper <= int_expr[n][1]):
                    upper = int_expr[n][0]
                elif len(int_expr[n][0].free_symbols) and \
                        self.__eval_cond(upper < int_expr[n][1]):
                    int_expr[n][0] = Max(upper, int_expr[n][0])

            if self.__eval_cond(lower >= upper) is not True:  # Is it still an interval?
                int_expr.append([lower, upper, expr])
            if cond is targetcond:
                return [(lower, upper)]
            elif isinstance(targetcond, Or) and cond in targetcond.args:
                or_cond = Or(or_cond, cond)
                or_intervals.append((lower, upper))
                if or_cond == targetcond:
                    or_intervals.sort(key=lambda x: x[0])
                    return or_intervals

        int_expr.sort(key=lambda x: x[1].sort_key(
        ) if x[1].is_number else S.NegativeInfinity.sort_key())
        int_expr.sort(key=lambda x: x[0].sort_key(
        ) if x[0].is_number else S.Infinity.sort_key())
        from sympy.functions.elementary.miscellaneous import MinMaxBase
        for n in xrange(len(int_expr)):
            if len(int_expr[n][0].free_symbols) or len(int_expr[n][1].free_symbols):
                if isinstance(int_expr[n][1], Min) or int_expr[n][1] == b:
                    newval = Min(*int_expr[n][:-1])
                    if n > 0 and int_expr[n][0] == int_expr[n - 1][1]:
                        int_expr[n - 1][1] = newval
                    int_expr[n][0] = newval
                else:
                    newval = Max(*int_expr[n][:-1])
                    if n < len(int_expr) - 1 and int_expr[n][1] == int_expr[n + 1][0]:
                        int_expr[n + 1][0] = newval
                    int_expr[n][1] = newval

        # Add holes to list of intervals if there is a default value,
        # otherwise raise a ValueError.
        holes = []
        curr_low = a
        for int_a, int_b, expr in int_expr:
            if (curr_low < int_a) is True:
                holes.append([curr_low, Min(b, int_a), default])
            elif (curr_low >= int_a) is not True:
                holes.append([curr_low, Min(b, int_a), default])
            curr_low = Min(b, int_b)
        if (curr_low < b) is True:
            holes.append([Min(b, curr_low), b, default])
        elif (curr_low >= b) is not True:
            holes.append([Min(b, curr_low), b, default])

        if holes and default is not None:
            int_expr.extend(holes)
            if targetcond is True:
                return [(h[0], h[1]) for h in holes]
        elif holes and default is None:
            raise ValueError("Called interval evaluation over piecewise "
                             "function on undefined intervals %s" %
                             ", ".join([str((h[0], h[1])) for h in holes]))

        return int_expr

    def _eval_nseries(self, x, n, logx):
        args = map(lambda ec: (ec.expr._eval_nseries(x, n, logx), ec.cond),
                   self.args)
        return self.func(*args)

    def _eval_power(self, s):
        return Piecewise(*[(e**s, c) for e, c in self.args])

    def _eval_subs(self, old, new):
        """
        Piecewise conditions may contain bool which are not of Basic type.
        """
        from sympy import checksol, solve
        args = list(self.args)
        for i, (e, c) in enumerate(args):

            if isinstance(c, bool):
                pass
            elif isinstance(c, Basic):
                c = c._subs(old, new)
            if isinstance(c, Equality):
                if checksol(c, {}, minimal=True):
                    # the equality is trivially solved
                    c = True
                else:
                    # try to solve the equality
                    try:
                        slns = solve(c, dict=True)
                        if not slns:
                            c = False
                        elif len(slns) == 1:
                            c = And(*[Equality(key, value)
                                      for key, value in slns[0].iteritems()])
                    except NotImplementedError:
                        pass

            if not c is False:
                e = e._subs(old, new)
            args[i] = e, c
            if c is True:
                return Piecewise(*args)

        return Piecewise(*args)

    def _eval_transpose(self):
        return Piecewise(*[(e.transpose(), c) for e, c in self.args])

    def _eval_template_is_attr(self, is_attr, when_multiple=None):
        b = None
        for expr, _ in self.args:
            a = getattr(expr, is_attr)
            if a is None:
                return None
            if b is None:
                b = a
            elif b is not a:
                return when_multiple
        return b

    _eval_is_bounded = lambda self: self._eval_template_is_attr(
        'is_bounded', when_multiple=False)
    _eval_is_complex = lambda self: self._eval_template_is_attr('is_complex')
    _eval_is_even = lambda self: self._eval_template_is_attr('is_even')
    _eval_is_imaginary = lambda self: self._eval_template_is_attr(
        'is_imaginary')
    _eval_is_integer = lambda self: self._eval_template_is_attr('is_integer')
    _eval_is_irrational = lambda self: self._eval_template_is_attr(
        'is_irrational')
    _eval_is_negative = lambda self: self._eval_template_is_attr('is_negative')
    _eval_is_nonnegative = lambda self: self._eval_template_is_attr(
        'is_nonnegative')
    _eval_is_nonpositive = lambda self: self._eval_template_is_attr(
        'is_nonpositive')
    _eval_is_nonzero = lambda self: self._eval_template_is_attr(
        'is_nonzero', when_multiple=True)
    _eval_is_odd = lambda self: self._eval_template_is_attr('is_odd')
    _eval_is_polar = lambda self: self._eval_template_is_attr('is_polar')
    _eval_is_positive = lambda self: self._eval_template_is_attr('is_positive')
    _eval_is_real = lambda self: self._eval_template_is_attr('is_real')
    _eval_is_zero = lambda self: self._eval_template_is_attr(
        'is_zero', when_multiple=False)

    @classmethod
    def __eval_cond(cls, cond):
        """Return the truth value of the condition."""
        if cond is True:
            return True
        return None


def piecewise_fold(expr):
    """
    Takes an expression containing a piecewise function and returns the
    expression in piecewise form.

    Examples
    ========

    >>> from sympy import Piecewise, piecewise_fold, sympify as S
    >>> from sympy.abc import x
    >>> p = Piecewise((x, x < 1), (1, S(1) <= x))
    >>> piecewise_fold(x*p)
    Piecewise((x**2, x < 1), (x, 1 <= x))

    See Also
    ========

    Piecewise
    """
    if not isinstance(expr, Basic) or not expr.has(Piecewise):
        return expr
    new_args = map(piecewise_fold, expr.args)
    if expr.func is ExprCondPair:
        return ExprCondPair(*new_args)
    piecewise_args = []
    for n, arg in enumerate(new_args):
        if isinstance(arg, Piecewise):
            piecewise_args.append(n)
    if len(piecewise_args) > 0:
        n = piecewise_args[0]
        new_args = [(expr.func(*(new_args[:n] + [e] + new_args[n + 1:])), c)
                    for e, c in new_args[n].args]
        if isinstance(expr, Boolean):
            # If expr is Boolean, we must return some kind of PiecewiseBoolean.
            # This is constructed by means of Or, And and Not.
            # piecewise_fold(0 < Piecewise( (sin(x), x<0), (cos(x), True)))
            # can't return Piecewise((0 < sin(x), x < 0), (0 < cos(x), True))
            # but instead Or(And(x < 0, 0 < sin(x)), And(0 < cos(x), Not(x<0)))
            other = True
            rtn = False
            for e, c in new_args:
                rtn = Or(rtn, And(other, c, e))
                other = And(other, Not(c))
            if len(piecewise_args) > 1:
                return piecewise_fold(rtn)
            return rtn
        if len(piecewise_args) > 1:
            return piecewise_fold(Piecewise(*new_args))
        return Piecewise(*new_args)
    else:
        return expr.func(*new_args)<|MERGE_RESOLUTION|>--- conflicted
+++ resolved
@@ -2,11 +2,7 @@
 from sympy.core.relational import Equality, Relational
 from sympy.core.symbol import Dummy
 from sympy.functions.elementary.miscellaneous import Max, Min
-<<<<<<< HEAD
-from sympy.logic.boolalg import And, Boolean, distribute_and_over_or, Or
-=======
-from sympy.logic.boolalg import And, Boolean, Or, Not
->>>>>>> 31a4f3de
+from sympy.logic.boolalg import And, Boolean, distribute_and_over_or, Not, Or
 from sympy.core.compatibility import default_sort_key
 
 
