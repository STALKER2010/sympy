from sympy import (Symbol, Set, Union, Interval, oo, S, sympify, nan,
    GreaterThan, LessThan, Max, Min, And, Or, Eq, Ge, Le, Gt, Lt, Float,
    FiniteSet, Intersection, imageset, I, true, false, ProductSet, E,
    sqrt, Complement, EmptySet, sin, cos, Lambda, ImageSet, pi,
    Eq, Pow, Contains, Sum, rootof, SymmetricDifference, Piecewise,
    Matrix, signsimp, Range, Dummy)
from mpmath import mpi

from sympy.core.compatibility import range
from sympy.utilities.pytest import raises, XFAIL

from sympy.abc import x, y, z, m, n


def test_imageset():
    ints = S.Integers
    raises(TypeError, lambda: imageset(x, ints))
    raises(ValueError, lambda: imageset(x, y, z, ints))
    raises(ValueError, lambda: imageset(Lambda(x, cos(x)), y))
    assert imageset(cos, ints) == ImageSet(Lambda(x, cos(x)), ints)
    def f(x):
        return cos(x)
    raises(TypeError, lambda: imageset(f, ints))
    f = lambda x: cos(x)
    assert imageset(f, ints) == ImageSet(Lambda(x, cos(x)), ints)
    assert imageset(x, 1, ints) == FiniteSet(1)
    assert imageset(x, y, ints) == FiniteSet(y)
    assert (str(imageset(lambda y: x + y, Interval(-2, 1)).lamda.expr)
        in ('_x + x', 'x + _x'))


def test_interval_arguments():
    assert Interval(0, oo) == Interval(0, oo, False, True)
    assert Interval(0, oo).right_open is true
    assert Interval(-oo, 0) == Interval(-oo, 0, True, False)
    assert Interval(-oo, 0).left_open is true
    assert Interval(oo, -oo) == S.EmptySet
    assert Interval(oo, oo) == S.EmptySet
    assert Interval(-oo, -oo) == S.EmptySet

    assert isinstance(Interval(1, 1), FiniteSet)
    e = Sum(x, (x, 1, 3))
    assert isinstance(Interval(e, e), FiniteSet)

    assert Interval(1, 0) == S.EmptySet
    assert Interval(1, 1).measure == 0

    assert Interval(1, 1, False, True) == S.EmptySet
    assert Interval(1, 1, True, False) == S.EmptySet
    assert Interval(1, 1, True, True) == S.EmptySet


    assert isinstance(Interval(0, Symbol('a')), Interval)
    assert Interval(Symbol('a', real=True, positive=True), 0) == S.EmptySet
    raises(ValueError, lambda: Interval(0, S.ImaginaryUnit))
    raises(ValueError, lambda: Interval(0, Symbol('z', real=False)))

    raises(NotImplementedError, lambda: Interval(0, 1, And(x, y)))
    raises(NotImplementedError, lambda: Interval(0, 1, False, And(x, y)))
    raises(NotImplementedError, lambda: Interval(0, 1, z, And(x, y)))



def test_interval_symbolic_end_points():
    a = Symbol('a', real=True)

    assert Union(Interval(0, a), Interval(0, 3)).sup == Max(a, 3)
    assert Union(Interval(a, 0), Interval(-3, 0)).inf == Min(-3, a)

    assert Interval(0, a).contains(1) == LessThan(1, a)


def test_union():
    assert Union(Interval(1, 2), Interval(2, 3)) == Interval(1, 3)
    assert Union(Interval(1, 2), Interval(2, 3, True)) == Interval(1, 3)
    assert Union(Interval(1, 3), Interval(2, 4)) == Interval(1, 4)
    assert Union(Interval(1, 2), Interval(1, 3)) == Interval(1, 3)
    assert Union(Interval(1, 3), Interval(1, 2)) == Interval(1, 3)
    assert Union(Interval(1, 3, False, True), Interval(1, 2)) == \
        Interval(1, 3, False, True)
    assert Union(Interval(1, 3), Interval(1, 2, False, True)) == Interval(1, 3)
    assert Union(Interval(1, 2, True), Interval(1, 3)) == Interval(1, 3)
    assert Union(Interval(1, 2, True), Interval(1, 3, True)) == \
        Interval(1, 3, True)
    assert Union(Interval(1, 2, True), Interval(1, 3, True, True)) == \
        Interval(1, 3, True, True)
    assert Union(Interval(1, 2, True, True), Interval(1, 3, True)) == \
        Interval(1, 3, True)
    assert Union(Interval(1, 3), Interval(2, 3)) == Interval(1, 3)
    assert Union(Interval(1, 3, False, True), Interval(2, 3)) == \
        Interval(1, 3)
    assert Union(Interval(1, 2, False, True), Interval(2, 3, True)) != \
        Interval(1, 3)
    assert Union(Interval(1, 2), S.EmptySet) == Interval(1, 2)
    assert Union(S.EmptySet) == S.EmptySet

    assert Union(Interval(0, 1), [FiniteSet(1.0/n) for n in range(1, 10)]) == \
        Interval(0, 1)

    assert Interval(1, 2).union(Interval(2, 3)) == \
        Interval(1, 2) + Interval(2, 3)

    assert Interval(1, 2).union(Interval(2, 3)) == Interval(1, 3)

    assert Union(Set()) == Set()

    assert FiniteSet(1) + FiniteSet(2) + FiniteSet(3) == FiniteSet(1, 2, 3)
    assert FiniteSet('ham') + FiniteSet('eggs') == FiniteSet('ham', 'eggs')
    assert FiniteSet(1, 2, 3) + S.EmptySet == FiniteSet(1, 2, 3)

    assert FiniteSet(1, 2, 3) & FiniteSet(2, 3, 4) == FiniteSet(2, 3)
    assert FiniteSet(1, 2, 3) | FiniteSet(2, 3, 4) == FiniteSet(1, 2, 3, 4)

    x = Symbol("x")
    y = Symbol("y")
    z = Symbol("z")
    assert S.EmptySet | FiniteSet(x, FiniteSet(y, z)) == \
        FiniteSet(x, FiniteSet(y, z))

    # Test that Intervals and FiniteSets play nicely
    assert Interval(1, 3) + FiniteSet(2) == Interval(1, 3)
    assert Interval(1, 3, True, True) + FiniteSet(3) == \
        Interval(1, 3, True, False)
    X = Interval(1, 3) + FiniteSet(5)
    Y = Interval(1, 2) + FiniteSet(3)
    XandY = X.intersect(Y)
    assert 2 in X and 3 in X and 3 in XandY
    assert XandY.is_subset(X) and XandY.is_subset(Y)

    raises(TypeError, lambda: Union(1, 2, 3))

    assert X.is_iterable is False

    # issue 7843
    assert Union(S.EmptySet, FiniteSet(-sqrt(-I), sqrt(-I))) == \
        FiniteSet(-sqrt(-I), sqrt(-I))

    assert Union(S.Reals, S.Integers) == S.Reals


def test_union_iter():
    # Use Range because it is ordered
    u = Union(Range(3), Range(5), Range(3), evaluate=False)

    # Round robin
    assert list(u) == [0, 0, 0, 1, 1, 1, 2, 2, 2, 3, 4]

def test_difference():
    assert Interval(1, 3) - Interval(1, 2) == Interval(2, 3, True)
    assert Interval(1, 3) - Interval(2, 3) == Interval(1, 2, False, True)
    assert Interval(1, 3, True) - Interval(2, 3) == Interval(1, 2, True, True)
    assert Interval(1, 3, True) - Interval(2, 3, True) == \
        Interval(1, 2, True, False)
    assert Interval(0, 2) - FiniteSet(1) == \
        Union(Interval(0, 1, False, True), Interval(1, 2, True, False))

    assert FiniteSet(1, 2, 3) - FiniteSet(2) == FiniteSet(1, 3)
    assert FiniteSet('ham', 'eggs') - FiniteSet('eggs') == FiniteSet('ham')
    assert FiniteSet(1, 2, 3, 4) - Interval(2, 10, True, False) == \
        FiniteSet(1, 2)
    assert FiniteSet(1, 2, 3, 4) - S.EmptySet == FiniteSet(1, 2, 3, 4)
    assert Union(Interval(0, 2), FiniteSet(2, 3, 4)) - Interval(1, 3) == \
        Union(Interval(0, 1, False, True), FiniteSet(4))

    assert -1 in S.Reals - S.Naturals


def test_Complement():
    assert Complement(Interval(1, 3), Interval(1, 2)) == Interval(2, 3, True)
    assert Complement(FiniteSet(1, 3, 4), FiniteSet(3, 4)) == FiniteSet(1)
    assert Complement(Union(Interval(0, 2),
                            FiniteSet(2, 3, 4)), Interval(1, 3)) == \
        Union(Interval(0, 1, False, True), FiniteSet(4))

    assert not 3 in Complement(Interval(0, 5), Interval(1, 4), evaluate=False)
    assert -1 in Complement(S.Reals, S.Naturals, evaluate=False)
    assert not 1 in Complement(S.Reals, S.Naturals, evaluate=False)

    assert Complement(S.Integers, S.UniversalSet) == EmptySet()
    assert S.UniversalSet.complement(S.Integers) == EmptySet()

    assert (not 0 in S.Reals.intersect(S.Integers - FiniteSet(0)))

    assert S.EmptySet - S.Integers == S.EmptySet

    assert (S.Integers - FiniteSet(0)) - FiniteSet(1) == S.Integers - FiniteSet(0, 1)

    assert S.Reals - Union(S.Naturals, FiniteSet(pi)) == \
            Intersection(S.Reals - S.Naturals, S.Reals - FiniteSet(pi))

def test_complement():
    assert Interval(0, 1).complement(S.Reals) == \
        Union(Interval(-oo, 0, True, True), Interval(1, oo, True, True))
    assert Interval(0, 1, True, False).complement(S.Reals) == \
        Union(Interval(-oo, 0, True, False), Interval(1, oo, True, True))
    assert Interval(0, 1, False, True).complement(S.Reals) == \
        Union(Interval(-oo, 0, True, True), Interval(1, oo, False, True))
    assert Interval(0, 1, True, True).complement(S.Reals) == \
        Union(Interval(-oo, 0, True, False), Interval(1, oo, False, True))

    assert S.UniversalSet.complement(S.EmptySet) == S.EmptySet
    assert S.UniversalSet.complement(S.Reals) == S.EmptySet
    assert S.UniversalSet.complement(S.UniversalSet) == S.EmptySet

    assert S.EmptySet.complement(S.Reals) == S.Reals

    assert Union(Interval(0, 1), Interval(2, 3)).complement(S.Reals) == \
        Union(Interval(-oo, 0, True, True), Interval(1, 2, True, True),
              Interval(3, oo, True, True))

    assert FiniteSet(0).complement(S.Reals) ==  \
        Union(Interval(-oo, 0, True, True), Interval(0, oo, True, True))

    assert (FiniteSet(5) + Interval(S.NegativeInfinity,
                                    0)).complement(S.Reals) == \
        Interval(0, 5, True, True) + Interval(5, S.Infinity, True, True)

    assert FiniteSet(1, 2, 3).complement(S.Reals) == \
        Interval(S.NegativeInfinity, 1, True, True) + \
        Interval(1, 2, True, True) + Interval(2, 3, True, True) +\
        Interval(3, S.Infinity, True, True)

    assert FiniteSet(x).complement(S.Reals) == Complement(S.Reals, FiniteSet(x))

    assert FiniteSet(0, x).complement(S.Reals) == Complement(Interval(-oo, 0, True, True) +
                                                             Interval(0, oo, True, True)
                                                             ,FiniteSet(x), evaluate=False)

    square = Interval(0, 1) * Interval(0, 1)
    notsquare = square.complement(S.Reals*S.Reals)

    assert all(pt in square for pt in [(0, 0), (.5, .5), (1, 0), (1, 1)])
    assert not any(
        pt in notsquare for pt in [(0, 0), (.5, .5), (1, 0), (1, 1)])
    assert not any(pt in square for pt in [(-1, 0), (1.5, .5), (10, 10)])
    assert all(pt in notsquare for pt in [(-1, 0), (1.5, .5), (10, 10)])


def test_intersect():
    x = Symbol('x')
    assert Interval(0, 2).intersect(Interval(1, 2)) == Interval(1, 2)
    assert Interval(0, 2).intersect(Interval(1, 2, True)) == \
        Interval(1, 2, True)
    assert Interval(0, 2, True).intersect(Interval(1, 2)) == \
        Interval(1, 2, False, False)
    assert Interval(0, 2, True, True).intersect(Interval(1, 2)) == \
        Interval(1, 2, False, True)
    assert Interval(0, 2).intersect(Union(Interval(0, 1), Interval(2, 3))) == \
        Union(Interval(0, 1), Interval(2, 2))

    assert FiniteSet(1, 2)._intersect((1, 2, 3)) == FiniteSet(1, 2)
    assert FiniteSet(1, 2, x).intersect(FiniteSet(x)) == FiniteSet(x)
    assert FiniteSet('ham', 'eggs').intersect(FiniteSet('ham')) == \
        FiniteSet('ham')
    assert FiniteSet(1, 2, 3, 4, 5).intersect(S.EmptySet) == S.EmptySet

    assert Interval(0, 5).intersect(FiniteSet(1, 3)) == FiniteSet(1, 3)
    assert Interval(0, 1, True, True).intersect(FiniteSet(1)) == S.EmptySet

    assert Union(Interval(0, 1), Interval(2, 3)).intersect(Interval(1, 2)) == \
        Union(Interval(1, 1), Interval(2, 2))
    assert Union(Interval(0, 1), Interval(2, 3)).intersect(Interval(0, 2)) == \
        Union(Interval(0, 1), Interval(2, 2))
    assert Union(Interval(0, 1), Interval(2, 3)).intersect(Interval(1, 2, True, True)) == \
        S.EmptySet
    assert Union(Interval(0, 1), Interval(2, 3)).intersect(S.EmptySet) == \
        S.EmptySet
    assert Union(Interval(0, 5), FiniteSet('ham')).intersect(FiniteSet(2, 3, 4, 5, 6)) == \
        Union(FiniteSet(2, 3, 4, 5), Intersection(FiniteSet(6), Union(Interval(0, 5), FiniteSet('ham'))))

    # issue 8217
    assert Intersection(FiniteSet(x), FiniteSet(y)) == \
        Intersection(FiniteSet(x), FiniteSet(y), evaluate=False)
    assert FiniteSet(x).intersect(S.Reals) == \
        Intersection(S.Reals, FiniteSet(x), evaluate=False)

    # tests for the intersection alias
    assert Interval(0, 5).intersection(FiniteSet(1, 3)) == FiniteSet(1, 3)
    assert Interval(0, 1, True, True).intersection(FiniteSet(1)) == S.EmptySet

    assert Union(Interval(0, 1), Interval(2, 3)).intersection(Interval(1, 2)) == \
        Union(Interval(1, 1), Interval(2, 2))


def test_intersection():
    # iterable
    i = Intersection(FiniteSet(1, 2, 3), Interval(2, 5), evaluate=False)
    assert i.is_iterable
    assert set(i) == {S(2), S(3)}

    # challenging intervals
    x = Symbol('x', real=True)
    i = Intersection(Interval(0, 3), Interval(x, 6))
    assert (5 in i) is False
    raises(TypeError, lambda: 2 in i)

    # Singleton special cases
    assert Intersection(Interval(0, 1), S.EmptySet) == S.EmptySet
    assert Intersection(Interval(-oo, oo), Interval(-oo, x)) == Interval(-oo, x)

    # Products
    line = Interval(0, 5)
    i = Intersection(line**2, line**3, evaluate=False)
    assert (2, 2) not in i
    assert (2, 2, 2) not in i
    raises(ValueError, lambda: list(i))

    assert Intersection(Intersection(S.Integers, S.Naturals, evaluate=False),
                        S.Reals, evaluate=False) == \
            Intersection(S.Integers, S.Naturals, S.Reals, evaluate=False)

    assert Intersection(S.Complexes, FiniteSet(S.ComplexInfinity)) == S.EmptySet


def test_issue_9623():
    n = Symbol('n')

    a = S.Reals
    b = Interval(0, oo)
    c = FiniteSet(n)

    assert Intersection(a, b, c) == Intersection(b, c)
    assert Intersection(Interval(1, 2), Interval(3, 4), FiniteSet(n)) == EmptySet()


def test_is_disjoint():
    assert Interval(0, 2).is_disjoint(Interval(1, 2)) == False
    assert Interval(0, 2).is_disjoint(Interval(3, 4)) == True


def test_ProductSet_of_single_arg_is_arg():
    assert ProductSet(Interval(0, 1)) == Interval(0, 1)


def test_interval_subs():
    a = Symbol('a', real=True)

    assert Interval(0, a).subs(a, 2) == Interval(0, 2)
    assert Interval(a, 0).subs(a, 2) == S.EmptySet


def test_interval_to_mpi():
    assert Interval(0, 1).to_mpi() == mpi(0, 1)
    assert Interval(0, 1, True, False).to_mpi() == mpi(0, 1)
    assert type(Interval(0, 1).to_mpi()) == type(mpi(0, 1))


def test_measure():
    a = Symbol('a', real=True)

    assert Interval(1, 3).measure == 2
    assert Interval(0, a).measure == a
    assert Interval(1, a).measure == a - 1

    assert Union(Interval(1, 2), Interval(3, 4)).measure == 2
    assert Union(Interval(1, 2), Interval(3, 4), FiniteSet(5, 6, 7)).measure \
        == 2

    assert FiniteSet(1, 2, oo, a, -oo, -5).measure == 0

    assert S.EmptySet.measure == 0

    square = Interval(0, 10) * Interval(0, 10)
    offsetsquare = Interval(5, 15) * Interval(5, 15)
    band = Interval(-oo, oo) * Interval(2, 4)

    assert square.measure == offsetsquare.measure == 100
    assert (square + offsetsquare).measure == 175  # there is some overlap
    assert (square - offsetsquare).measure == 75
    assert (square * FiniteSet(1, 2, 3)).measure == 0
    assert (square.intersect(band)).measure == 20
    assert (square + band).measure == oo
    assert (band * FiniteSet(1, 2, 3)).measure == nan


def test_is_subset():
    assert Interval(0, 1).is_subset(Interval(0, 2)) is True
    assert Interval(0, 3).is_subset(Interval(0, 2)) is False

    assert FiniteSet(1, 2).is_subset(FiniteSet(1, 2, 3, 4))
    assert FiniteSet(4, 5).is_subset(FiniteSet(1, 2, 3, 4)) is False
    assert FiniteSet(1).is_subset(Interval(0, 2))
    assert FiniteSet(1, 2).is_subset(Interval(0, 2, True, True)) is False
    assert (Interval(1, 2) + FiniteSet(3)).is_subset(
        (Interval(0, 2, False, True) + FiniteSet(2, 3)))

    assert Interval(3, 4).is_subset(Union(Interval(0, 1), Interval(2, 5))) is True
    assert Interval(3, 6).is_subset(Union(Interval(0, 1), Interval(2, 5))) is False

    assert FiniteSet(1, 2, 3, 4).is_subset(Interval(0, 5)) is True
    assert S.EmptySet.is_subset(FiniteSet(1, 2, 3)) is True

    assert Interval(0, 1).is_subset(S.EmptySet) is False
    assert S.EmptySet.is_subset(S.EmptySet) is True

    raises(ValueError, lambda: S.EmptySet.is_subset(1))

    # tests for the issubset alias
    assert FiniteSet(1, 2, 3, 4).issubset(Interval(0, 5)) is True
    assert S.EmptySet.issubset(FiniteSet(1, 2, 3)) is True


def test_is_proper_subset():
    assert Interval(0, 1).is_proper_subset(Interval(0, 2)) is True
    assert Interval(0, 3).is_proper_subset(Interval(0, 2)) is False
    assert S.EmptySet.is_proper_subset(FiniteSet(1, 2, 3)) is True

    raises(ValueError, lambda: Interval(0, 1).is_proper_subset(0))


def test_is_superset():
    assert Interval(0, 1).is_superset(Interval(0, 2)) == False
    assert Interval(0, 3).is_superset(Interval(0, 2))

    assert FiniteSet(1, 2).is_superset(FiniteSet(1, 2, 3, 4)) == False
    assert FiniteSet(4, 5).is_superset(FiniteSet(1, 2, 3, 4)) == False
    assert FiniteSet(1).is_superset(Interval(0, 2)) == False
    assert FiniteSet(1, 2).is_superset(Interval(0, 2, True, True)) == False
    assert (Interval(1, 2) + FiniteSet(3)).is_superset(
        (Interval(0, 2, False, True) + FiniteSet(2, 3))) == False

    assert Interval(3, 4).is_superset(Union(Interval(0, 1), Interval(2, 5))) == False

    assert FiniteSet(1, 2, 3, 4).is_superset(Interval(0, 5)) == False
    assert S.EmptySet.is_superset(FiniteSet(1, 2, 3)) == False

    assert Interval(0, 1).is_superset(S.EmptySet) == True
    assert S.EmptySet.is_superset(S.EmptySet) == True

    raises(ValueError, lambda: S.EmptySet.is_superset(1))

    # tests for the issuperset alias
    assert Interval(0, 1).issuperset(S.EmptySet) == True
    assert S.EmptySet.issuperset(S.EmptySet) == True


def test_is_proper_superset():
    assert Interval(0, 1).is_proper_superset(Interval(0, 2)) is False
    assert Interval(0, 3).is_proper_superset(Interval(0, 2)) is True
    assert FiniteSet(1, 2, 3).is_proper_superset(S.EmptySet) is True

    raises(ValueError, lambda: Interval(0, 1).is_proper_superset(0))


def test_contains():
    assert Interval(0, 2).contains(1) is S.true
    assert Interval(0, 2).contains(3) is S.false
    assert Interval(0, 2, True, False).contains(0) is S.false
    assert Interval(0, 2, True, False).contains(2) is S.true
    assert Interval(0, 2, False, True).contains(0) is S.true
    assert Interval(0, 2, False, True).contains(2) is S.false
    assert Interval(0, 2, True, True).contains(0) is S.false
    assert Interval(0, 2, True, True).contains(2) is S.false

    assert (Interval(0, 2) in Interval(0, 2)) is False

    assert FiniteSet(1, 2, 3).contains(2) is S.true
    assert FiniteSet(1, 2, Symbol('x')).contains(Symbol('x')) is S.true

    # issue 8197
    from sympy.abc import a, b
    assert isinstance(FiniteSet(b).contains(-a), Contains)
    assert isinstance(FiniteSet(b).contains(a), Contains)
    assert isinstance(FiniteSet(a).contains(1), Contains)
    raises(TypeError, lambda: 1 in FiniteSet(a))

    # issue 8209
    rad1 = Pow(Pow(2, S(1)/3) - 1, S(1)/3)
    rad2 = Pow(S(1)/9, S(1)/3) - Pow(S(2)/9, S(1)/3) + Pow(S(4)/9, S(1)/3)
    s1 = FiniteSet(rad1)
    s2 = FiniteSet(rad2)
    assert s1 - s2 == S.EmptySet

    items = [1, 2, S.Infinity, S('ham'), -1.1]
    fset = FiniteSet(*items)
    assert all(item in fset for item in items)
    assert all(fset.contains(item) is S.true for item in items)

    assert Union(Interval(0, 1), Interval(2, 5)).contains(3) is S.true
    assert Union(Interval(0, 1), Interval(2, 5)).contains(6) is S.false
    assert Union(Interval(0, 1), FiniteSet(2, 5)).contains(3) is S.false

    assert S.EmptySet.contains(1) is S.false
    assert FiniteSet(rootof(x**3 + x - 1, 0)).contains(S.Infinity) is S.false

    assert rootof(x**5 + x**3 + 1, 0) in S.Reals
    assert not rootof(x**5 + x**3 + 1, 1) in S.Reals

    # non-bool results
    assert Union(Interval(1, 2), Interval(3, 4)).contains(x) == \
        Or(And(x <= 2, x >= 1), And(x <= 4, x >= 3))
    assert Intersection(Interval(1, x), Interval(2, 3)).contains(y) == \
        And(y <= 3, y <= x, y >= 1, y >= 2)

    assert (S.Complexes).contains(S.ComplexInfinity) == S.false


def test_interval_symbolic():
    x = Symbol('x')
    e = Interval(0, 1)
    assert e.contains(x) == And(0 <= x, x <= 1)
    raises(TypeError, lambda: x in e)
    e = Interval(0, 1, True, True)
    assert e.contains(x) == And(0 < x, x < 1)


def test_union_contains():
    x = Symbol('x')
    i1 = Interval(0, 1)
    i2 = Interval(2, 3)
    i3 = Union(i1, i2)
    raises(TypeError, lambda: x in i3)
    e = i3.contains(x)
    assert e == Or(And(0 <= x, x <= 1), And(2 <= x, x <= 3))
    assert e.subs(x, -0.5) is false
    assert e.subs(x, 0.5) is true
    assert e.subs(x, 1.5) is false
    assert e.subs(x, 2.5) is true
    assert e.subs(x, 3.5) is false

    U = Interval(0, 2, True, True) + Interval(10, oo) + FiniteSet(-1, 2, 5, 6)
    assert all(el not in U for el in [0, 4, -oo])
    assert all(el in U for el in [2, 5, 10])


def test_is_number():
    assert Interval(0, 1).is_number is False
    assert Set().is_number is False


def test_Interval_is_left_unbounded():
    assert Interval(3, 4).is_left_unbounded is False
    assert Interval(-oo, 3).is_left_unbounded is True
    assert Interval(Float("-inf"), 3).is_left_unbounded is True


def test_Interval_is_right_unbounded():
    assert Interval(3, 4).is_right_unbounded is False
    assert Interval(3, oo).is_right_unbounded is True
    assert Interval(3, Float("+inf")).is_right_unbounded is True


def test_Interval_as_relational():
    x = Symbol('x')

    assert Interval(-1, 2, False, False).as_relational(x) == \
        And(Le(-1, x), Le(x, 2))
    assert Interval(-1, 2, True, False).as_relational(x) == \
        And(Lt(-1, x), Le(x, 2))
    assert Interval(-1, 2, False, True).as_relational(x) == \
        And(Le(-1, x), Lt(x, 2))
    assert Interval(-1, 2, True, True).as_relational(x) == \
        And(Lt(-1, x), Lt(x, 2))

    assert Interval(-oo, 2, right_open=False).as_relational(x) == And(Lt(-oo, x), Le(x, 2))
    assert Interval(-oo, 2, right_open=True).as_relational(x) == And(Lt(-oo, x), Lt(x, 2))

    assert Interval(-2, oo, left_open=False).as_relational(x) == And(Le(-2, x), Lt(x, oo))
    assert Interval(-2, oo, left_open=True).as_relational(x) == And(Lt(-2, x), Lt(x, oo))

    assert Interval(-oo, oo).as_relational(x) == And(Lt(-oo, x), Lt(x, oo))
    x = Symbol('x', real=True)
    y = Symbol('y', real=True)
    assert Interval(x, y).as_relational(x) == (x <= y)
    assert Interval(y, x).as_relational(x) == (y <= x)


def test_Finite_as_relational():
    x = Symbol('x')
    y = Symbol('y')

    assert FiniteSet(1, 2).as_relational(x) == Or(Eq(x, 1), Eq(x, 2))
    assert FiniteSet(y, -5).as_relational(x) == Or(Eq(x, y), Eq(x, -5))


def test_Union_as_relational():
    x = Symbol('x')
    assert (Interval(0, 1) + FiniteSet(2)).as_relational(x) == \
        Or(And(Le(0, x), Le(x, 1)), Eq(x, 2))
    assert (Interval(0, 1, True, True) + FiniteSet(1)).as_relational(x) == \
        And(Lt(0, x), Le(x, 1))


def test_Intersection_as_relational():
    x = Symbol('x')
    assert (Intersection(Interval(0, 1), FiniteSet(2),
            evaluate=False).as_relational(x)
            == And(And(Le(0, x), Le(x, 1)), Eq(x, 2)))


def test_EmptySet():
    assert S.EmptySet.as_relational(Symbol('x')) is S.false
    assert S.EmptySet.intersect(S.UniversalSet) == S.EmptySet
    assert S.EmptySet.boundary == S.EmptySet


def test_finite_basic():
    x = Symbol('x')
    A = FiniteSet(1, 2, 3)
    B = FiniteSet(3, 4, 5)
    AorB = Union(A, B)
    AandB = A.intersect(B)
    assert A.is_subset(AorB) and B.is_subset(AorB)
    assert AandB.is_subset(A)
    assert AandB == FiniteSet(3)

    assert A.inf == 1 and A.sup == 3
    assert AorB.inf == 1 and AorB.sup == 5
    assert FiniteSet(x, 1, 5).sup == Max(x, 5)
    assert FiniteSet(x, 1, 5).inf == Min(x, 1)

    # issue 7335
    assert FiniteSet(S.EmptySet) != S.EmptySet
    assert FiniteSet(FiniteSet(1, 2, 3)) != FiniteSet(1, 2, 3)
    assert FiniteSet((1, 2, 3)) != FiniteSet(1, 2, 3)

    # Ensure a variety of types can exist in a FiniteSet
    s = FiniteSet((1, 2), Float, A, -5, x, 'eggs', x**2, Interval)

    assert (A > B) is False
    assert (A >= B) is False
    assert (A < B) is False
    assert (A <= B) is False
    assert AorB > A and AorB > B
    assert AorB >= A and AorB >= B
    assert A >= A and A <= A
    assert A >= AandB and B >= AandB
    assert A > AandB and B > AandB


def test_powerset():
    # EmptySet
    A = FiniteSet()
    pset = A.powerset()
    assert len(pset) == 1
    assert pset ==  FiniteSet(S.EmptySet)

    # FiniteSets
    A = FiniteSet(1, 2)
    pset = A.powerset()
    assert len(pset) == 2**len(A)
    assert pset == FiniteSet(FiniteSet(), FiniteSet(1),
                             FiniteSet(2), A)
    # Not finite sets
    I = Interval(0, 1)
    raises(NotImplementedError, I.powerset)


def test_product_basic():
    H, T = 'H', 'T'
    unit_line = Interval(0, 1)
    d6 = FiniteSet(1, 2, 3, 4, 5, 6)
    d4 = FiniteSet(1, 2, 3, 4)
    coin = FiniteSet(H, T)

    square = unit_line * unit_line

    assert (0, 0) in square
    assert 0 not in square
    assert (H, T) in coin ** 2
    assert (.5, .5, .5) in square * unit_line
    assert (H, 3, 3) in coin * d6* d6
    HH, TT = sympify(H), sympify(T)
    assert set(coin**2) == set(((HH, HH), (HH, TT), (TT, HH), (TT, TT)))

    assert (d4*d4).is_subset(d6*d6)

    assert square.complement(Interval(-oo, oo)*Interval(-oo, oo)) == Union(
        (Interval(-oo, 0, True, True) +
         Interval(1, oo, True, True))*Interval(-oo, oo),
         Interval(-oo, oo)*(Interval(-oo, 0, True, True) +
                  Interval(1, oo, True, True)))

    assert (Interval(-5, 5)**3).is_subset(Interval(-10, 10)**3)
    assert not (Interval(-10, 10)**3).is_subset(Interval(-5, 5)**3)
    assert not (Interval(-5, 5)**2).is_subset(Interval(-10, 10)**3)

    assert (Interval(.2, .5)*FiniteSet(.5)).is_subset(square)  # segment in square

    assert len(coin*coin*coin) == 8
    assert len(S.EmptySet*S.EmptySet) == 0
    assert len(S.EmptySet*coin) == 0
    raises(TypeError, lambda: len(coin*Interval(0, 2)))


def test_real():
    x = Symbol('x', real=True, finite=True)

    I = Interval(0, 5)
    J = Interval(10, 20)
    A = FiniteSet(1, 2, 30, x, S.Pi)
    B = FiniteSet(-4, 0)
    C = FiniteSet(100)
    D = FiniteSet('Ham', 'Eggs')

    assert all(s.is_subset(S.Reals) for s in [I, J, A, B, C])
    assert not D.is_subset(S.Reals)
    assert all((a + b).is_subset(S.Reals) for a in [I, J, A, B, C] for b in [I, J, A, B, C])
    assert not any((a + D).is_subset(S.Reals) for a in [I, J, A, B, C, D])

    assert not (I + A + D).is_subset(S.Reals)


def test_supinf():
    x = Symbol('x', real=True)
    y = Symbol('y', real=True)

    assert (Interval(0, 1) + FiniteSet(2)).sup == 2
    assert (Interval(0, 1) + FiniteSet(2)).inf == 0
    assert (Interval(0, 1) + FiniteSet(x)).sup == Max(1, x)
    assert (Interval(0, 1) + FiniteSet(x)).inf == Min(0, x)
    assert FiniteSet(5, 1, x).sup == Max(5, x)
    assert FiniteSet(5, 1, x).inf == Min(1, x)
    assert FiniteSet(5, 1, x, y).sup == Max(5, x, y)
    assert FiniteSet(5, 1, x, y).inf == Min(1, x, y)
    assert FiniteSet(5, 1, x, y, S.Infinity, S.NegativeInfinity).sup == \
        S.Infinity
    assert FiniteSet(5, 1, x, y, S.Infinity, S.NegativeInfinity).inf == \
        S.NegativeInfinity
    assert FiniteSet('Ham', 'Eggs').sup == Max('Ham', 'Eggs')


def test_universalset():
    U = S.UniversalSet
    x = Symbol('x')
    assert U.as_relational(x) is S.true
    assert U.union(Interval(2, 4)) == U

    assert U.intersect(Interval(2, 4)) == Interval(2, 4)
    assert U.measure == S.Infinity
    assert U.boundary == S.EmptySet
    assert U.contains(0) is S.true


def test_Union_of_ProductSets_shares():
    line = Interval(0, 2)
    points = FiniteSet(0, 1, 2)
    assert Union(line * line, line * points) == line * line


def test_Interval_free_symbols():
    # issue 6211
    assert Interval(0, 1).free_symbols == set()
    x = Symbol('x', real=True)
    assert Interval(0, x).free_symbols == {x}


def test_image_interval():
    from sympy.core.numbers import Rational
    x = Symbol('x', real=True)
    a = Symbol('a', real=True)
    assert imageset(x, 2*x, Interval(-2, 1)) == Interval(-4, 2)
    assert imageset(x, 2*x, Interval(-2, 1, True, False)) == \
        Interval(-4, 2, True, False)
    assert imageset(x, x**2, Interval(-2, 1, True, False)) == \
        Interval(0, 4, False, True)
    assert imageset(x, x**2, Interval(-2, 1)) == Interval(0, 4)
    assert imageset(x, x**2, Interval(-2, 1, True, False)) == \
        Interval(0, 4, False, True)
    assert imageset(x, x**2, Interval(-2, 1, True, True)) == \
        Interval(0, 4, False, True)
    assert imageset(x, (x - 2)**2, Interval(1, 3)) == Interval(0, 1)
    assert imageset(x, 3*x**4 - 26*x**3 + 78*x**2 - 90*x, Interval(0, 4)) == \
        Interval(-35, 0)  # Multiple Maxima
    assert imageset(x, x + 1/x, Interval(-oo, oo)) == Interval(-oo, -2) \
        + Interval(2, oo)  # Single Infinite discontinuity
    assert imageset(x, 1/x + 1/(x-1)**2, Interval(0, 2, True, False)) == \
        Interval(Rational(3, 2), oo, False)  # Multiple Infinite discontinuities

    # Test for Python lambda
    assert imageset(lambda x: 2*x, Interval(-2, 1)) == Interval(-4, 2)

    assert imageset(Lambda(x, a*x), Interval(0, 1)) == \
            ImageSet(Lambda(x, a*x), Interval(0, 1))

    assert imageset(Lambda(x, sin(cos(x))), Interval(0, 1)) == \
            ImageSet(Lambda(x, sin(cos(x))), Interval(0, 1))


def test_image_piecewise():
    f = Piecewise((x, x <= -1), (1/x**2, x <= 5), (x**3, True))
    f1 = Piecewise((0, x <= 1), (1, x <= 2), (2, True))
    assert imageset(x, f, Interval(-5, 5)) == Union(Interval(-5, -1), Interval(S(1)/25, oo))
    assert imageset(x, f1, Interval(1, 2)) == FiniteSet(0, 1)


@XFAIL  # See: https://github.com/sympy/sympy/pull/2723#discussion_r8659826
def test_image_Intersection():
    x = Symbol('x', real=True)
    y = Symbol('y', real=True)
    assert imageset(x, x**2, Interval(-2, 0).intersect(Interval(x, y))) == \
           Interval(0, 4).intersect(Interval(Min(x**2, y**2), Max(x**2, y**2)))


def test_image_FiniteSet():
    x = Symbol('x', real=True)
    assert imageset(x, 2*x, FiniteSet(1, 2, 3)) == FiniteSet(2, 4, 6)

def test_image_Union():
    x = Symbol('x', real=True)
    assert imageset(x, x**2, Interval(-2, 0) + FiniteSet(1, 2, 3)) == \
            (Interval(0, 4) + FiniteSet(9))


def test_image_EmptySet():
    x = Symbol('x', real=True)
    assert imageset(x, 2*x, S.EmptySet) == S.EmptySet


def test_issue_5724_7680():
    assert I not in S.Reals  # issue 7680
    assert Interval(-oo, oo).contains(I) is S.false


def test_boundary():
    x = Symbol('x', real=True)
    y = Symbol('y', real=True)
    assert FiniteSet(1).boundary == FiniteSet(1)
    assert all(Interval(0, 1, left_open, right_open).boundary == FiniteSet(0, 1)
            for left_open in (true, false) for right_open in (true, false))


def test_boundary_Union():
    assert (Interval(0, 1) + Interval(2, 3)).boundary == FiniteSet(0, 1, 2, 3)
    assert ((Interval(0, 1, False, True)
           + Interval(1, 2, True, False)).boundary == FiniteSet(0, 1, 2))

    assert (Interval(0, 1) + FiniteSet(2)).boundary == FiniteSet(0, 1, 2)
    assert Union(Interval(0, 10), Interval(5, 15), evaluate=False).boundary \
            == FiniteSet(0, 15)

    assert Union(Interval(0, 10), Interval(0, 1), evaluate=False).boundary \
            == FiniteSet(0, 10)
    assert Union(Interval(0, 10, True, True),
                 Interval(10, 15, True, True), evaluate=False).boundary \
            == FiniteSet(0, 10, 15)


@XFAIL
def test_union_boundary_of_joining_sets():
    """ Testing the boundary of unions is a hard problem """
    assert Union(Interval(0, 10), Interval(10, 15), evaluate=False).boundary \
            == FiniteSet(0, 15)


def test_boundary_ProductSet():
    open_square = Interval(0, 1, True, True) ** 2
    assert open_square.boundary == (FiniteSet(0, 1) * Interval(0, 1)
                                  + Interval(0, 1) * FiniteSet(0, 1))

    second_square = Interval(1, 2, True, True) * Interval(0, 1, True, True)
    assert (open_square + second_square).boundary == (
                FiniteSet(0, 1) * Interval(0, 1)
              + FiniteSet(1, 2) * Interval(0, 1)
              + Interval(0, 1) * FiniteSet(0, 1)
              + Interval(1, 2) * FiniteSet(0, 1))


def test_boundary_ProductSet_line():
    line_in_r2 = Interval(0, 1) * FiniteSet(0)
    assert line_in_r2.boundary == line_in_r2


def test_is_open():
    assert not Interval(0, 1, False, False).is_open
    assert not Interval(0, 1, True, False).is_open
    assert Interval(0, 1, True, True).is_open
    assert not FiniteSet(1, 2, 3).is_open


def test_is_closed():
    assert Interval(0, 1, False, False).is_closed
    assert not Interval(0, 1, True, False).is_closed
    assert FiniteSet(1, 2, 3).is_closed


def test_closure():
    assert Interval(0, 1, False, True).closure == Interval(0, 1, False, False)


def test_interior():
    assert Interval(0, 1, False, True).interior == Interval(0, 1, True, True)


def test_issue_7841():
    raises(TypeError, lambda: x in S.Reals)


def test_Eq():
    assert Eq(Interval(0, 1), Interval(0, 1))
    assert Eq(Interval(0, 1), Interval(0, 2)) == False

    s1 = FiniteSet(0, 1)
    s2 = FiniteSet(1, 2)

    assert Eq(s1, s1)
    assert Eq(s1, s2) == False

    assert Eq(s1*s2, s1*s2)
    assert Eq(s1*s2, s2*s1) == False


def test_SymmetricDifference():
   assert SymmetricDifference(FiniteSet(0, 1, 2, 3, 4, 5), \
          FiniteSet(2, 4, 6, 8, 10)) == FiniteSet(0, 1, 3, 5, 6, 8, 10)
   assert SymmetricDifference(FiniteSet(2, 3, 4), FiniteSet(2, 3 ,4 ,5 )) \
          == FiniteSet(5)
   assert FiniteSet(1, 2, 3, 4, 5) ^ FiniteSet(1, 2, 5, 6) == \
          FiniteSet(3, 4, 6)
   assert Set(1, 2 ,3) ^ Set(2, 3, 4) == Union(Set(1, 2, 3) - Set(2, 3, 4), \
          Set(2, 3, 4) - Set(1, 2, 3))
   assert Interval(0, 4) ^ Interval(2, 5) == Union(Interval(0, 4) - \
          Interval(2, 5), Interval(2, 5) - Interval(0, 4))


def test_issue_9536():
    from sympy.functions.elementary.exponential import log
    a = Symbol('a', real=True)
    assert FiniteSet(log(a)).intersect(S.Reals) == Intersection(S.Reals, FiniteSet(log(a)))


def test_issue_9637():
    n = Symbol('n')
    a = FiniteSet(n)
    b = FiniteSet(2, n)
    assert Complement(S.Reals, a) == Complement(S.Reals, a, evaluate=False)
    assert Complement(Interval(1, 3), a) == Complement(Interval(1, 3), a, evaluate=False)
    assert Complement(Interval(1, 3), b) == \
        Complement(Union(Interval(1, 2, False, True), Interval(2, 3, True, False)), a)
    assert Complement(a, S.Reals) == Complement(a, S.Reals, evaluate=False)
    assert Complement(a, Interval(1, 3)) == Complement(a, Interval(1, 3), evaluate=False)


def test_issue_9808():
    assert Complement(FiniteSet(y), FiniteSet(1)) == Complement(FiniteSet(y), FiniteSet(1), evaluate=False)
    assert Complement(FiniteSet(1, 2, x), FiniteSet(x, y, 2, 3)) == \
        Complement(FiniteSet(1), FiniteSet(y), evaluate=False)


def test_issue_9956():
    assert Union(Interval(-oo, oo), FiniteSet(1)) == Interval(-oo, oo)
    assert Interval(-oo, oo).contains(1) is S.true


def test_issue_Symbol_inter():
    i = Interval(0, oo)
    r = S.Reals
    mat = Matrix([0, 0, 0])
    assert Intersection(r, i, FiniteSet(m), FiniteSet(m, n)) == \
        Intersection(i, FiniteSet(m))
    assert Intersection(FiniteSet(1, m, n), FiniteSet(m, n, 2), i) == \
        Intersection(i, FiniteSet(m, n))
    assert Intersection(FiniteSet(m, n, x), FiniteSet(m, z), r) == \
        Intersection(r, FiniteSet(m, z), FiniteSet(n, x))
    assert Intersection(FiniteSet(m, n, 3), FiniteSet(m, n, x), r) == \
        Intersection(r, FiniteSet(3, m, n), evaluate=False)
    assert Intersection(FiniteSet(m, n, 3), FiniteSet(m, n, 2, 3), r) == \
        Union(FiniteSet(3), Intersection(r, FiniteSet(m, n)))
    assert Intersection(r, FiniteSet(mat, 2, n), FiniteSet(0, mat, n)) == \
        Intersection(r, FiniteSet(n))
    assert Intersection(FiniteSet(sin(x), cos(x)), FiniteSet(sin(x), cos(x), 1), r) == \
        Intersection(r, FiniteSet(sin(x), cos(x)))
    assert Intersection(FiniteSet(x**2, 1, sin(x)), FiniteSet(x**2, 2, sin(x)), r) == \
        Intersection(r, FiniteSet(x**2, sin(x)))

def test_issue_11827():
    assert S.Naturals0**4

def test_issue_10113():
    f = x**2/(x**2 - 4)
    assert imageset(x, f, S.Reals) == Union(Interval(-oo, 0), Interval(1, oo, True, True))
    assert imageset(x, f, Interval(-2, 2)) == Interval(-oo, 0)
    assert imageset(x, f, Interval(-2, 3)) == Union(Interval(-oo, 0), Interval(S(9)/5, oo))


def test_issue_10248():
    assert list(Intersection(S.Reals, FiniteSet(x))) == [
        And(x < oo, x > -oo)]


def test_issue_9447():
    a = Interval(0, 1) + Interval(2, 3)
    assert Complement(S.UniversalSet, a) == Complement(
            S.UniversalSet, Union(Interval(0, 1), Interval(2, 3)), evaluate=False)
    assert Complement(S.Naturals, a) == Complement(
            S.Naturals, Union(Interval(0, 1), Interval(2, 3)), evaluate=False)


def test_issue_10337():
    assert (FiniteSet(2) == 3) is False
    assert (FiniteSet(2) != 3) is True
    raises(TypeError, lambda: FiniteSet(2) < 3)
    raises(TypeError, lambda: FiniteSet(2) <= 3)
    raises(TypeError, lambda: FiniteSet(2) > 3)
    raises(TypeError, lambda: FiniteSet(2) >= 3)


def test_issue_10326():
    bad = [
        EmptySet(),
        FiniteSet(1),
        Interval(1, 2),
        S.ComplexInfinity,
        S.ImaginaryUnit,
        S.Infinity,
        S.NaN,
        S.NegativeInfinity,
        ]
    interval = Interval(0, 5)
    for i in bad:
        assert i not in interval

    x = Symbol('x', real=True)
    nr = Symbol('nr', real=False)
    assert x + 1 in Interval(x, x + 4)
    assert nr not in Interval(x, x + 4)
    assert Interval(1, 2) in FiniteSet(Interval(0, 5), Interval(1, 2))
    assert Interval(-oo, oo).contains(oo) is S.false
    assert Interval(-oo, oo).contains(-oo) is S.false


def test_issue_2799():
    U = S.UniversalSet
    a = Symbol('a', real=True)
    inf_interval = Interval(a, oo)
    R = S.Reals

    assert U + inf_interval == inf_interval + U
    assert U + R == R + U
    assert R + inf_interval == inf_interval + R


def test_issue_9706():
    assert Interval(-oo, 0).closure == Interval(-oo, 0, True, False)
    assert Interval(0, oo).closure == Interval(0, oo, False, True)
    assert Interval(-oo, oo).closure == Interval(-oo, oo)


def test_issue_8257():
    reals_plus_infinity = Union(Interval(-oo, oo), FiniteSet(oo))
    reals_plus_negativeinfinity = Union(Interval(-oo, oo), FiniteSet(-oo))
    assert Interval(-oo, oo) + FiniteSet(oo) == reals_plus_infinity
    assert FiniteSet(oo) + Interval(-oo, oo) == reals_plus_infinity
    assert Interval(-oo, oo) + FiniteSet(-oo) == reals_plus_negativeinfinity
    assert FiniteSet(-oo) + Interval(-oo, oo) == reals_plus_negativeinfinity


def test_Union_imageset_basic():
<<<<<<< HEAD
    img1 = ImageSet(Lambda(n, 4*n + 4), S.Integers)
    img2 = ImageSet(Lambda(n, 4*n), S.Integers)
    assert Union(img1, img2) == img2
=======
    img1 = ImageSet(Lambda(n, 4*n), S.Integers)
    img2 = ImageSet(Lambda(n, 4*n + 4), S.Integers)
    assert Union(img1, img2) == img1
>>>>>>> 0209c78d

    img1 = ImageSet(Lambda(n, 15*n + S(15/2)), S.Integers)
    img2 = ImageSet(Lambda(n, 15*n), S.Integers)
    uni = ImageSet(Lambda(n, S(15)*n/2), S.Integers)
<<<<<<< HEAD
    assert Union(img1, img2) == uni
=======
    assert Union(img2, img1) == uni
>>>>>>> 0209c78d

    img1 = ImageSet(Lambda(n, n + 5), S.Integers)
    img2 = ImageSet(Lambda(n, 3*n), S.Integers)
    assert Union(img1, img2) == img1

    img1 = ImageSet(Lambda(n, 7*n + 6), S.Integers)
    img2 = ImageSet(Lambda(n, 13*n + 5), S.Integers)
    assert Union(img1, img2) == Union(img1, img2, evaluate=False)

    img1 = ImageSet(Lambda(n, 3*n), S.Integers)
    img2 = ImageSet(Lambda(n, 6*n), S.Integers)
    assert Union(img1, img2) == img1
    img2 = ImageSet(Lambda(n, 7*n), S.Integers)
    assert Union(img1, img2) == Union(img1, img2, evaluate=False)

    img1 = ImageSet(Lambda(n, n + S(1)/4 ), S.Integers)
    img2 = ImageSet(Lambda(n, 5*n + S(5)/4 ), S.Integers)
    # 5*pi*n + pi + pi/4 is contained in n*pi + pi/4
    # img1 is superset of img2
    assert Union(img1, img2) == img1
    assert Union(img2, img1) == img1
    img1 = ImageSet(Lambda(n, 2*n + S(1)/4 ), S.Integers)
    assert Union(img1, img2) == Union(img1, img2, evaluate=False)


def test_union_imageset():
    n = Dummy('n')
    img1 = ImageSet(Lambda(n, 2 * n * pi), S.Integers)
    assert Union(img1) == img1

    assert Union(S.EmptySet, img1) == img1
    assert Union(img1, S.EmptySet) == img1

    img2 = ImageSet(Lambda(n, 2 * n * pi + pi), S.Integers)
<<<<<<< HEAD
    assert Union(img1, img2) == ImageSet(Lambda(n, n * pi), S.Integers)
=======
    uni = ImageSet(Lambda(n, n * pi), S.Integers)
    assert Union(img1, img2) == uni
>>>>>>> 0209c78d

    img2 = ImageSet(Lambda(n, 2 * n * pi + pi), Interval(0, 10))
    uni = Union(img1, img2, evaluate=False)
    assert Union(img1, img2) == uni

    img2 = ImageSet(Lambda((n, m), 2 * n * pi + pi), S.Integers)
    uni = Union(img1, img2, evaluate=False)
    assert Union(img1, img2) == uni

    img1 = ImageSet(Lambda(n, 2 * n * pi), S.Reals)
    img2 = ImageSet(Lambda(n, 2 * n * pi + pi), S.Reals)
    uni = ImageSet(Lambda(n, n * pi), S.Reals)
    assert Union(img1, img2) == uni
    img2 = ImageSet(Lambda(n, n**2), S.Reals)
    uni = Union(img1, img2, evaluate=False)
    assert Union(img1, img2) == uni
    assert Union(img2, img1) == uni

    img1 = ImageSet(Lambda(n, n*pi + pi/3), S.Integers)
    img2 = ImageSet(Lambda(n, n*pi + pi/3 + 2*pi), S.Integers)
    uni = ImageSet(Lambda(n, pi*n + pi/3), S.Integers)
    assert Union(img1, img2) == uni

    img1 = ImageSet(Lambda(n, 2 * n * pi + pi / 4), S.Integers)
    img2 = ImageSet(Lambda(n, 2 * n * pi + 5 * pi / 4), S.Integers)
    union = ImageSet(Lambda(n, n * pi + pi / 4), S.Integers)
    assert Union(img1, img2) == union

    img1 = ImageSet(Lambda(n, 2 * n * pi - pi / 3), S.Integers)
    img2 = ImageSet(Lambda(n, 2 * n * pi + 2 * pi / 3), S.Integers)
    img3 = ImageSet(Lambda(n, 2 * n * pi - 2 * pi / 3), S.Integers)
    img4 = ImageSet(Lambda(n, 2 * n * pi + pi / 3), S.Integers)
    img5 = ImageSet(Lambda(n, n * pi - pi / 3), S.Integers)
    img6 = ImageSet(Lambda(n, n * pi - 2 * pi / 3), S.Integers)
    assert Union(img1, img2, img3, img4) == Union(img5, img6, evaluate=False)

    img1 = ImageSet(Lambda(n, 4 * n * pi + pi / 4), S.Integers)
    img2 = ImageSet(Lambda(n, 4 * n * pi + 5 * pi / 4), S.Integers)
    # no simplification
    assert Union(img1, img2) == Union(img1, img2, evaluate=False)

    img1 = ImageSet(Lambda(n, 4*n*pi + 3*pi), S.Integers)
    img2 = ImageSet(Lambda(n, 4*n*pi), S.Integers)
    assert Union(img1, img2) == Union(img1, img2, evaluate=False)

    img1 = ImageSet(Lambda(n, 2*n*pi + pi/4), S.Integers)
    img2 = ImageSet(Lambda(n, 4*n*pi + 5*pi/4), S.Integers)
    assert Union(img1, img2) == Union(img1, img2, evaluate=False)

    img1 = ImageSet(Lambda(n, 4*n*pi + 2*pi), S.Integers)
    img2 = ImageSet(Lambda(n, 4*n*pi), S.Integers)
    uni = ImageSet(Lambda(n, 2*n*pi), S.Integers)
<<<<<<< HEAD
    assert Union(img1, img2) == uni
=======
    assert Union(img2, img1) == uni
>>>>>>> 0209c78d

    img1 = ImageSet(Lambda(n, 12*n*pi + 6*pi), S.Integers)
    img2 = ImageSet(Lambda(n, 12*n*pi), S.Integers)
    # all values multiple of 12*pi
    uni = ImageSet(Lambda(n, 6*n*pi), S.Integers)
<<<<<<< HEAD
    assert Union(img1, img2) == uni
=======
    assert Union(img2, img1) == uni
>>>>>>> 0209c78d

    img1 = ImageSet(Lambda(n, 7*n*pi), S.Integers)
    img2 = ImageSet(Lambda(n, 7*n*pi + 7*pi), S.Integers)
    # all values multiple of 7*pi
    uni = ImageSet(Lambda(n, 7*n*pi), S.Integers)
    assert Union(img1, img2) == uni

    img1 = ImageSet(Lambda(n, n * pi + 2 * pi / 3), S.Integers)
    img2 = ImageSet(Lambda(n, n * pi + pi / 6), S.Integers)
    img3 = ImageSet(Lambda(n, n * pi + pi / 3), S.Integers)
    img4 = ImageSet(Lambda(n, n * pi + 5 * pi / 6), S.Integers)
<<<<<<< HEAD
    uni1 = ImageSet(Lambda(n, pi * n / 2 + pi / 6), S.Integers)
    uni2 = ImageSet(Lambda(n, pi * n / 2 + pi / 3), S.Integers)
    # One can check the answer using following lines
    #  for i in range(0, 10):
    # ....:     print img1.lamda(i) in uni1
    # ....:     print img2.lamda(i) in uni1
    # ....:     print img3.lamda(i) in uni2
    # ....:     print img4.lamda(i) in uni2

=======
    uni1 = ImageSet(Lambda(n, pi * n / 2 + 2 * pi / 3), S.Integers)
    uni2 = ImageSet(Lambda(n, pi * n / 2 + pi / 3), S.Integers)
    '''

    One can check the answer using following lines
     for i in range(0, 10):
    ....:     print img1.lamda(i) in uni1
    ....:     print img2.lamda(i) in uni1
    ....:     print img3.lamda(i) in uni2
    ....:     print img4.lamda(i) in uni2

    '''
>>>>>>> 0209c78d
    assert Union(img1, img2) == uni1
    assert Union(img3, img4) == uni2


def test_issue_10931():
    assert S.Integers - S.Integers == EmptySet()
    assert S.Integers - S.Reals == EmptySet()

def test_issue_11174():
    soln = Intersection(Interval(-oo, oo), FiniteSet(-x), evaluate=False)
    assert Intersection(FiniteSet(-x), S.Reals) == soln

    soln = Intersection(S.Reals, FiniteSet(x), evaluate=False)
    assert Intersection(FiniteSet(x), S.Reals) == soln

def test_issue_9577():
    un = S.UniversalSet
    assert Union(Complement(un, Interval(1, 2)), Interval(3, 4)) == \
            Complement(un, Interval(1, 2))
    assert Union(Complement(un, Interval(1, 2)), Interval(1, 3)) == un
    assert Union(un - Union(Interval(1, 2), Interval(3, 4)), Interval(1, 4)) == \
            un
    assert Union(S.UniversalSet - Interval(1, 4), Interval(2, 6)) == \
            Complement(S.UniversalSet, Interval(1, 2, False, True))
    assert Intersection(S.UniversalSet - Union(Interval(1, 2), Interval(3, 4)),
            Interval(1, 4)) == Complement(S.UniversalSet, Intersection(S.UniversalSet,
            S.UniversalSet - Interval(2, 3,True,True)))<|MERGE_RESOLUTION|>--- conflicted
+++ resolved
@@ -1046,24 +1046,14 @@
 
 
 def test_Union_imageset_basic():
-<<<<<<< HEAD
-    img1 = ImageSet(Lambda(n, 4*n + 4), S.Integers)
-    img2 = ImageSet(Lambda(n, 4*n), S.Integers)
-    assert Union(img1, img2) == img2
-=======
     img1 = ImageSet(Lambda(n, 4*n), S.Integers)
     img2 = ImageSet(Lambda(n, 4*n + 4), S.Integers)
     assert Union(img1, img2) == img1
->>>>>>> 0209c78d
 
     img1 = ImageSet(Lambda(n, 15*n + S(15/2)), S.Integers)
     img2 = ImageSet(Lambda(n, 15*n), S.Integers)
     uni = ImageSet(Lambda(n, S(15)*n/2), S.Integers)
-<<<<<<< HEAD
-    assert Union(img1, img2) == uni
-=======
     assert Union(img2, img1) == uni
->>>>>>> 0209c78d
 
     img1 = ImageSet(Lambda(n, n + 5), S.Integers)
     img2 = ImageSet(Lambda(n, 3*n), S.Integers)
@@ -1098,12 +1088,8 @@
     assert Union(img1, S.EmptySet) == img1
 
     img2 = ImageSet(Lambda(n, 2 * n * pi + pi), S.Integers)
-<<<<<<< HEAD
-    assert Union(img1, img2) == ImageSet(Lambda(n, n * pi), S.Integers)
-=======
     uni = ImageSet(Lambda(n, n * pi), S.Integers)
     assert Union(img1, img2) == uni
->>>>>>> 0209c78d
 
     img2 = ImageSet(Lambda(n, 2 * n * pi + pi), Interval(0, 10))
     uni = Union(img1, img2, evaluate=False)
@@ -1156,21 +1142,13 @@
     img1 = ImageSet(Lambda(n, 4*n*pi + 2*pi), S.Integers)
     img2 = ImageSet(Lambda(n, 4*n*pi), S.Integers)
     uni = ImageSet(Lambda(n, 2*n*pi), S.Integers)
-<<<<<<< HEAD
-    assert Union(img1, img2) == uni
-=======
     assert Union(img2, img1) == uni
->>>>>>> 0209c78d
 
     img1 = ImageSet(Lambda(n, 12*n*pi + 6*pi), S.Integers)
     img2 = ImageSet(Lambda(n, 12*n*pi), S.Integers)
     # all values multiple of 12*pi
     uni = ImageSet(Lambda(n, 6*n*pi), S.Integers)
-<<<<<<< HEAD
-    assert Union(img1, img2) == uni
-=======
     assert Union(img2, img1) == uni
->>>>>>> 0209c78d
 
     img1 = ImageSet(Lambda(n, 7*n*pi), S.Integers)
     img2 = ImageSet(Lambda(n, 7*n*pi + 7*pi), S.Integers)
@@ -1182,17 +1160,6 @@
     img2 = ImageSet(Lambda(n, n * pi + pi / 6), S.Integers)
     img3 = ImageSet(Lambda(n, n * pi + pi / 3), S.Integers)
     img4 = ImageSet(Lambda(n, n * pi + 5 * pi / 6), S.Integers)
-<<<<<<< HEAD
-    uni1 = ImageSet(Lambda(n, pi * n / 2 + pi / 6), S.Integers)
-    uni2 = ImageSet(Lambda(n, pi * n / 2 + pi / 3), S.Integers)
-    # One can check the answer using following lines
-    #  for i in range(0, 10):
-    # ....:     print img1.lamda(i) in uni1
-    # ....:     print img2.lamda(i) in uni1
-    # ....:     print img3.lamda(i) in uni2
-    # ....:     print img4.lamda(i) in uni2
-
-=======
     uni1 = ImageSet(Lambda(n, pi * n / 2 + 2 * pi / 3), S.Integers)
     uni2 = ImageSet(Lambda(n, pi * n / 2 + pi / 3), S.Integers)
     '''
@@ -1205,7 +1172,6 @@
     ....:     print img4.lamda(i) in uni2
 
     '''
->>>>>>> 0209c78d
     assert Union(img1, img2) == uni1
     assert Union(img3, img4) == uni2
 
