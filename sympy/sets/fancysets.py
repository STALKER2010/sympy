--- conflicted
+++ resolved
@@ -553,25 +553,15 @@
                     i = i - 1
                 return imgset.lamda(next(iterable))
 
-<<<<<<< HEAD
-        def _attempt_1(self_expr, other_expr, var_self, var_other, base):
-            var_term = self_expr.coeff(var_self)
-            if var_term == 0:
-=======
         def club_imageset(self_expr, other_expr, var_self, var_other, base):
             var_coeff = self_expr.coeff(var_self)
             if var_coeff == 0:
->>>>>>> 0209c78d
                 # if not able to find coeff of var_self in
                 # self_expr(some complex expr)
                 return None
             try:
                 if self_expr.coeff(var_self) != other_expr.coeff(var_other):
-<<<<<<< HEAD
-                    # TypeError: Equation should be a polynomial with Rational
-=======
                     # TypeError: If Expression is not a polynomial with Rational
->>>>>>> 0209c78d
                     # coefficients.
                     if self.is_superset(other):
                         return self
@@ -579,20 +569,6 @@
                         return other
                     else:
                         return None
-<<<<<<< HEAD
-                # use 1 dummy/variable var_self (dummy of self.lamda.variables)
-                other_expr = other_expr.subs(var_other, var_self)
-                if simplify(other_expr - self_expr) % var_term == var_term / 2:
-                    # (a*n*pi + pi + expr1) - ( a*n*pi  + exp1) == (a/2)*pi*n
-                    # can be => (a/2)*pi*n + expr1
-                    other_expr = (var_term / 2) * var_self + val_at(self, 0)
-                    return ImageSet(Lambda(var_self, other_expr), base)
-                elif simplify(other_expr - self_expr) % var_term == 0:
-                    # (a*n*pi + expr1) - ( a*n*pi  + a*pi + exp1) == 0
-                    # can be => a*pi*n + expr1
-                    other_expr = var_term * var_self + val_at(self, 0)
-                    return ImageSet(Lambda(var_self, other_expr), base)
-=======
                 # use one dummy variable(var_self, dummy variable of
                 # self.lamda.variables)
                 other_expr = other_expr.subs(var_other, var_self)
@@ -623,16 +599,11 @@
                     other_expr = var_coeff * var_self + val_at(self, 0)
                     return ImageSet(Lambda(var_self, other_expr), base)
                 # other ways can be added here.
->>>>>>> 0209c78d
                 else:
                     return None
             except TypeError:
                 return None
-<<<<<<< HEAD
-        # end of def _attempt_1()
-=======
         # end of def club_imageset()
->>>>>>> 0209c78d
 
         if isinstance(other, ImageSet):
             base = other.base_set
@@ -657,16 +628,10 @@
                     return None
             except PolynomialError:
                 return None
-<<<<<<< HEAD
-            ans = _attempt_1(self_expr, other_expr,
-                             var_self, var_other, base)
-            # Add more ways to club `self` and `other` ImageSet
-=======
             ans = club_imageset(self_expr, other_expr,
                              var_self, var_other, base)
             # One can try other ways to club `self` and `other` ImageSet.Add
             # the code here.
->>>>>>> 0209c78d
             return ans
         else:
             return None
